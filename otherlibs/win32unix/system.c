/**************************************************************************/
/*                                                                        */
/*                                 OCaml                                  */
/*                                                                        */
/*   Xavier Leroy and Pascal Cuoq, projet Cristal, INRIA Rocquencourt     */
/*                                                                        */
/*   Copyright 1996 Institut National de Recherche en Informatique et     */
/*     en Automatique.                                                    */
/*                                                                        */
/*   All rights reserved.  This file is distributed under the terms of    */
/*   the GNU Lesser General Public License version 2.1, with the          */
/*   special exception on linking described in the file LICENSE.          */
/*                                                                        */
/**************************************************************************/

#define CAML_INTERNALS

#include <caml/mlvalues.h>
#include <caml/memory.h>
#include <caml/alloc.h>
#include <caml/signals.h>
#include <caml/osdeps.h>
#include "unixsupport.h"
#include <process.h>
#include <stdio.h>

CAMLprim value win_system(cmd)
     value cmd;
{
  int ret;
  value st;
  wchar_t *buf;

  caml_unix_check_path(cmd, "system");
  buf = caml_stat_strdup_to_utf16 (String_val (cmd));
  caml_enter_blocking_section();
  _flushall();
  ret = _wsystem(buf);
  caml_leave_blocking_section();
  caml_stat_free(buf);
  if (ret == -1) uerror("system", Nothing);
<<<<<<< HEAD
  st = caml_alloc_1(0, Val_int(ret)); /* Tag 0: Exited */
=======
  st = caml_alloc_small(1, 0); /* Tag 0: Exited */
  Field(st, 0) = Val_int(ret);
>>>>>>> 0d68080b
  return st;
}<|MERGE_RESOLUTION|>--- conflicted
+++ resolved
@@ -39,11 +39,6 @@
   caml_leave_blocking_section();
   caml_stat_free(buf);
   if (ret == -1) uerror("system", Nothing);
-<<<<<<< HEAD
   st = caml_alloc_1(0, Val_int(ret)); /* Tag 0: Exited */
-=======
-  st = caml_alloc_small(1, 0); /* Tag 0: Exited */
-  Field(st, 0) = Val_int(ret);
->>>>>>> 0d68080b
   return st;
 }