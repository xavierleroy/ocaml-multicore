--- conflicted
+++ resolved
@@ -17,11 +17,8 @@
 
 let arch = "@@ARCH@@"
 
-<<<<<<< HEAD
-=======
 let unix = @@UNIX@@
 
->>>>>>> 8ba70ff1
 let c_preprocessor = "@@CPP@@"
 
 let ocamlsrcdir = "@@OCAMLSRCDIR@@"
