/**************************************************************************/
/*                                                                        */
/*                                 OCaml                                  */
/*                                                                        */
/*      KC Sivaramakrishnan, Indian Institute of Technology, Madras       */
/*                 Stephen Dolan, University of Cambridge                 */
/*                                                                        */
/*   Copyright 2019 Indian Institute of Technology, Madras                */
/*   Copyright 2019 University of Cambridge                               */
/*                                                                        */
/*   All rights reserved.  This file is distributed under the terms of    */
/*   the GNU Lesser General Public License version 2.1, with the          */
/*   special exception on linking described in the file LICENSE.          */
/*                                                                        */
/**************************************************************************/

#define CAML_INTERNALS

#include <stdio.h>
#include <unistd.h>
#include <pthread.h>
#include <string.h>
#include "caml/alloc.h"
#include "caml/domain.h"
#include "caml/domain_state.h"
#include "caml/platform.h"
#include "caml/custom.h"
#include "caml/major_gc.h"
#include "caml/shared_heap.h"
#include "caml/memory.h"
#include "caml/fail.h"
#include "caml/globroots.h"
#include "caml/signals.h"
#include "caml/alloc.h"
#include "caml/startup.h"
#include "caml/fiber.h"
#include "caml/callback.h"
#include "caml/minor_gc.h"
#include "caml/eventlog.h"
#include "caml/gc_ctrl.h"
#include "caml/osdeps.h"
#include "caml/weak.h"
#include "caml/finalise.h"
#include "caml/gc_ctrl.h"

#define BT_IN_BLOCKING_SECTION 0
#define BT_ENTERING_OCAML 1
#define BT_TERMINATE 2
#define BT_INIT 3

/* Since we support both heavyweight OS threads and lightweight
   userspace threads, the word "thread" is ambiguous. This file deals
   with OS-level threads, called "domains".
*/


/* control of interrupts */
struct interruptor {
  atomic_uintnat* interrupt_word;
  caml_plat_mutex lock;
  caml_plat_cond cond;

  int running;
  int terminating;
  /* unlike the domain ID, this ID number is not reused */
  uintnat unique_id;

  /* Queue of domains trying to send interrupts here */
  struct interrupt* qhead;
  struct interrupt* qtail;      /* defined only when qhead != NULL */

  /* Next pointer for wait queues.
     Touched only when the queue is locked */
  struct interruptor* next;
};
/* returns 0 on failure, if the target has terminated. */
CAMLcheckresult
int caml_send_interrupt(struct interruptor* self,
                        struct interruptor* target,
                        domain_rpc_handler handler,
                        void* data);
void caml_handle_incoming_interrupts(void);


struct dom_internal {
  /* readonly fields, initialised and never modified */
  atomic_uintnat* interrupt_word_address;
  int id;
  struct domain state;
  struct interruptor interruptor;

  /* backup thread */
  int backup_thread_running;
  pthread_t backup_thread;
  atomic_uintnat backup_thread_msg;
  caml_plat_mutex domain_lock;
  caml_plat_cond domain_cond;

  /* readonly */
  uintnat tls_area;
  uintnat tls_area_end;
  uintnat minor_heap_area;
  uintnat minor_heap_area_end;
};
typedef struct dom_internal dom_internal;

static uintnat handle_incoming(struct interruptor* s);

static caml_plat_mutex all_domains_lock = CAML_PLAT_MUTEX_INITIALIZER;
static caml_plat_cond all_domains_cond = CAML_PLAT_COND_INITIALIZER(&all_domains_lock);
static atomic_uintnat /* dom_internal* */ stw_leader = 0;
static struct dom_internal all_domains[Max_domains];

CAMLexport atomic_uintnat caml_num_domains_running;

static uintnat minor_heaps_base;
static __thread dom_internal* domain_self;

static int64_t startup_timestamp;

struct interrupt {
  /* immutable fields */
  domain_rpc_handler handler;
  void* data;

  atomic_uintnat acknowledged;

  /* accessed only when target's lock held */
  struct interrupt* next;
};

#ifdef __APPLE__
/* OSX has issues with dynamic loading + exported TLS.
    This is slower but works */
CAMLexport pthread_key_t caml_domain_state_key;
static pthread_once_t key_once = PTHREAD_ONCE_INIT;

static void caml_make_domain_state_key ()
{
  (void) pthread_key_create (&caml_domain_state_key, NULL);
}

void caml_init_domain_state_key ()
{
  pthread_once(&key_once, caml_make_domain_state_key);
}

#else
CAMLexport __thread caml_domain_state* Caml_state;
#endif

asize_t caml_norm_minor_heap_size (intnat wsize)
{
  asize_t page_size = caml_mem_round_up_pages(1);
  asize_t bs, max;
  if (wsize < Minor_heap_min) wsize = Minor_heap_min;
  bs = caml_mem_round_up_pages(Bsize_wsize (wsize));

  Assert(page_size * 2 < (1 << Minor_heap_align_bits));
  max = (1 << Minor_heap_align_bits) - page_size * 2;

  if (bs > max) bs = max;

  return Wsize_bsize(bs);
}

int caml_reallocate_minor_heap(asize_t wsize)
{
  caml_domain_state* domain_state = Caml_state;
  Assert(domain_state->young_ptr == domain_state->young_end);

  /* free old minor heap.
     instead of unmapping the heap, we decommit it, so there's
     no race whereby other code could attempt to reuse the memory. */
  caml_mem_decommit((void*)domain_self->minor_heap_area,
                    domain_self->minor_heap_area_end - domain_self->minor_heap_area);

  /* we allocate a double buffer to allow early release in minor_gc */
  wsize = caml_norm_minor_heap_size(wsize);

  if (!caml_mem_commit((void*)domain_self->minor_heap_area, Bsize_wsize(wsize))) {
    return -1;
  }

#ifdef DEBUG
  {
    uintnat* p = (uintnat*)domain_self->minor_heap_area;
    for (; p < (uintnat*)(domain_self->minor_heap_area + Bsize_wsize(wsize)); p++)
      *p = Debug_uninit_align;
  }
#endif

  domain_state->minor_heap_wsz = wsize;

  domain_state->young_start = (char*)domain_self->minor_heap_area;
  domain_state->young_end = (char*)(domain_self->minor_heap_area + Bsize_wsize(wsize));
  domain_state->young_limit = (uintnat) domain_state->young_start;
  domain_state->young_ptr = domain_state->young_end;
  return 0;
}

/* must be run on the domain's thread */
static void create_domain(uintnat initial_minor_heap_wsize) {
  int i;
  dom_internal* d = 0;
  Assert (domain_self == 0);

  caml_plat_lock(&all_domains_lock);

  /* wait until any in-progress STW sections end */
  while (atomic_load_acq(&stw_leader)) caml_plat_wait(&all_domains_cond);

  for (i = 0; i < Max_domains && !d; i++) {
    struct interruptor* s = &all_domains[i].interruptor;
    caml_plat_lock(&s->lock);
    if (!s->running) {
      d = &all_domains[i];
      if (!d->interrupt_word_address) {
        /* never been started before, so set up minor heap */
        if (!caml_mem_commit((void*)d->tls_area, (d->tls_area_end - d->tls_area))) {
          /* give up now: if we couldn't get memory for this domain, we're
             unlikely to have better luck with any other */
          d = 0;
          caml_plat_unlock(&s->lock);
          break;
        }
        caml_domain_state* domain_state =
          (caml_domain_state*)(d->tls_area);
        atomic_uintnat* young_limit = (atomic_uintnat*)&domain_state->young_limit;
        d->interrupt_word_address = young_limit;
        atomic_store_rel(young_limit, (uintnat)domain_state->young_start);
        s->interrupt_word = young_limit;
      }
      Assert(s->qhead == NULL);
      s->running = 1;
      atomic_fetch_add(&caml_num_domains_running, 1);
    }
    caml_plat_unlock(&s->lock);
  }
  if (d) {
    d->state.internals = d;
    domain_self = d;
    SET_Caml_state((void*)(d->tls_area));
    caml_domain_state* domain_state =
      (caml_domain_state*)(d->tls_area);
    caml_plat_lock(&d->domain_lock);

    domain_state->id = d->id;
    domain_state->unique_id = d->interruptor.unique_id;
    d->state.state = domain_state;
    domain_state->critical_section_nesting = 0;
    domain_state->handling_interrupt = 0;

    if (caml_init_signal_stack() < 0) {
      goto init_signal_stack_failure;
    }

    domain_state->young_start = domain_state->young_end =
      domain_state->young_ptr = 0;
    domain_state->minor_tables = caml_alloc_minor_tables();
    if(domain_state->minor_tables == NULL) {
      goto alloc_minor_tables_failure;
    }

    d->state.state->shared_heap = caml_init_shared_heap();
    if(d->state.state->shared_heap == NULL) {
      goto init_shared_heap_failure;
    }

    if (caml_init_major_gc(domain_state) < 0) {
      goto init_major_gc_failure;
    }

    if(caml_reallocate_minor_heap(initial_minor_heap_wsize) < 0) {
      goto reallocate_minor_heap_failure;
    }

    Caml_state->current_stack =
        caml_alloc_main_stack(Stack_size / sizeof(value));
    if(Caml_state->current_stack == NULL) {
      goto alloc_main_stack_failure;
    }

    domain_state->dls_root = caml_create_root_noexc(Val_unit);
    if(Caml_state->dls_root == NULL) {
      goto create_root_failure;
    }

    domain_state->backtrace_buffer = NULL;
#ifndef NATIVE_CODE
    domain_state->external_raise = NULL;
    domain_state->trap_sp_off = 1;
#endif
    goto domain_init_complete;

create_root_failure:
  caml_free_stack(Caml_state->current_stack);
alloc_main_stack_failure:
reallocate_minor_heap_failure:
  caml_teardown_major_gc();
init_major_gc_failure:
  caml_teardown_shared_heap(d->state.state->shared_heap);
init_shared_heap_failure:
  caml_free_minor_tables(domain_state->minor_tables);
  domain_state->minor_tables = NULL;
alloc_minor_tables_failure:
  caml_free_signal_stack();
init_signal_stack_failure:
  domain_self = NULL;

domain_init_complete:
  caml_ev_resume();
  }
  caml_plat_unlock(&all_domains_lock);
}

void caml_init_domains(uintnat minor_heap_wsz) {
  int i;
  uintnat size;
  void* heaps_base;

  /* sanity check configuration */
  if (caml_mem_round_up_pages(1 << Minor_heap_align_bits) != (1 << Minor_heap_align_bits))
    caml_fatal_error("Minor_heap_align_bits misconfigured for this platform");

  /* reserve memory space for minor heaps */
  size = (uintnat)1 << (Minor_heap_sel_bits + Minor_heap_align_bits);

  heaps_base = caml_mem_map(size*2, size*2, 1 /* reserve_only */);
  if (!heaps_base) caml_raise_out_of_memory();

  minor_heaps_base = (uintnat) heaps_base;

  for (i = 0; i < Max_domains; i++) {
    struct dom_internal* dom = &all_domains[i];
    uintnat domain_minor_heap_base;

    caml_plat_mutex_init(&dom->interruptor.lock);
    caml_plat_cond_init(&dom->interruptor.cond,
                        &dom->interruptor.lock);
    dom->interruptor.qhead = dom->interruptor.qtail = NULL;
    dom->interruptor.running = 0;
    dom->interruptor.terminating = 0;
    dom->interruptor.unique_id = i;
    dom->id = i;

    caml_plat_mutex_init(&dom->domain_lock);
    caml_plat_cond_init(&dom->domain_cond, &dom->domain_lock);
    dom->backup_thread_running = 0;
    dom->backup_thread_msg = BT_INIT;

    domain_minor_heap_base = minor_heaps_base +
      (uintnat)(1 << Minor_heap_align_bits) * (uintnat)i;
    dom->tls_area = domain_minor_heap_base;
    dom->tls_area_end =
      caml_mem_round_up_pages(dom->tls_area +
                              sizeof(caml_domain_state));
    dom->minor_heap_area = /* skip guard page */
      caml_mem_round_up_pages(dom->tls_area_end + 1);
    dom->minor_heap_area_end =
      domain_minor_heap_base + (1 << Minor_heap_align_bits);
  }


  create_domain(minor_heap_wsz);
  if (!domain_self) caml_fatal_error("Failed to create main domain");

  caml_init_signal_handling();
  startup_timestamp = caml_time_counter();
}

void caml_init_domain_self(int domain_id) {
  Assert (domain_id >= 0 && domain_id < Max_domains);
  domain_self = &all_domains[domain_id];
  SET_Caml_state(domain_self->state.state);
}

enum domain_status { Dom_starting, Dom_started, Dom_failed };
struct domain_startup_params {
  struct interruptor* parent;
  enum domain_status status;
  caml_root callback;
  dom_internal* newdom;
  uintnat unique_id;
};

static void* backup_thread_func(void* v)
{
  dom_internal* di = (dom_internal*)v;
  uintnat msg;
  struct interruptor* s = &di->interruptor;

  domain_self = di;
  SET_Caml_state((void*)(di->tls_area));
  caml_ev_tag_self_as_backup_thread();

  msg = atomic_load_acq (&di->backup_thread_msg);
  while (msg != BT_TERMINATE) {
    Assert (msg <= BT_TERMINATE);
    switch (msg) {
      case BT_IN_BLOCKING_SECTION:
        /* Handle interrupts on behalf of the main thread:
         *  - must hold domain_lock to handle interrupts
         *  - need to guarantee no blocking so that backup thread
         *    can be signalled from caml_leave_blocking_section
         */
        if (caml_incoming_interrupts_queued()) {
          if (caml_plat_try_lock(&di->domain_lock)) {
            caml_handle_incoming_interrupts();
            caml_plat_unlock(&di->domain_lock);
          }
        }
        /* Wait safely if there is nothing to do.
         * Will be woken from caml_leave_blocking_section
         */
        caml_plat_lock(&s->lock);
        msg = atomic_load_acq (&di->backup_thread_msg);
        if (msg == BT_IN_BLOCKING_SECTION &&
            !caml_incoming_interrupts_queued())
          caml_plat_wait(&s->cond);
        caml_plat_unlock(&s->lock);
        break;
      case BT_ENTERING_OCAML:
        /* Main thread wants to enter OCaml
         * Will be woken from caml_enter_blocking_section
         * or domain_terminate
         */
        caml_plat_lock(&di->domain_lock);
        msg = atomic_load_acq (&di->backup_thread_msg);
        if (msg == BT_ENTERING_OCAML)
          caml_plat_wait(&di->domain_cond);
        caml_plat_unlock(&di->domain_lock);
        break;
      default:
        cpu_relax();
        break;
    };
    msg = atomic_load_acq (&di->backup_thread_msg);
  }

  /* doing terminate */
  atomic_store_rel(&di->backup_thread_msg, BT_INIT);

  return 0;
}

static void install_backup_thread (dom_internal* di)
{
  int err;

  if (di->backup_thread_running == 0) {
    Assert (di->backup_thread_msg == BT_INIT ||     /* Using fresh domain */
            di->backup_thread_msg == BT_TERMINATE); /* Reusing domain */

    while (atomic_load_acq(&di->backup_thread_msg) != BT_INIT) {
      /* Give a chance for backup thread on this domain to terminate */
      caml_plat_unlock (&di->domain_lock);
      cpu_relax ();
      caml_plat_lock (&di->domain_lock);
    }

    atomic_store_rel(&di->backup_thread_msg, BT_ENTERING_OCAML);
    err = pthread_create (&di->backup_thread, 0, backup_thread_func, (void*)di);
    if (err)
      caml_failwith("failed to create domain backup thread");
    di->backup_thread_running = 1;
    pthread_detach(di->backup_thread);
  }
}

static void domain_terminate();

static void* domain_thread_func(void* v)
{
  struct domain_startup_params* p = v;
  caml_root callback = p->callback;

  create_domain(caml_params->init_minor_heap_wsz);
  p->newdom = domain_self;

  caml_plat_lock(&p->parent->lock);
  if (domain_self) {
    p->status = Dom_started;
    p->unique_id = domain_self->interruptor.unique_id;
  } else {
    p->status = Dom_failed;
  }
  caml_plat_broadcast(&p->parent->cond);
  caml_plat_unlock(&p->parent->lock);
  /* cannot access p below here */

  if (domain_self) {
    install_backup_thread(domain_self);
    caml_gc_log("Domain starting (unique_id = %"ARCH_INTNAT_PRINTF_FORMAT"u)",
                domain_self->interruptor.unique_id);
    caml_callback(caml_read_root(callback), Val_unit);
    caml_delete_root(callback);
    domain_terminate();
  } else {
    caml_gc_log("Failed to create domain");
  }
  return 0;
}

#define Domainthreadptr_val(val) ((struct domain_thread**)Data_custom_val(val))

CAMLprim value caml_domain_spawn(value callback)
{
  CAMLparam1 (callback);
  struct domain_startup_params p;
  pthread_t th;
  int err;

  caml_ev_begin("domain/spawn");
  p.parent = &domain_self->interruptor;
  p.status = Dom_starting;

  p.callback = caml_create_root(callback);

  err = pthread_create(&th, 0, domain_thread_func, (void*)&p);
  if (err) {
    caml_failwith("failed to create domain thread");
  }

  caml_plat_lock(&domain_self->interruptor.lock);
  while (p.status == Dom_starting) {
    if (handle_incoming(&domain_self->interruptor) == 0)
      caml_plat_wait(&domain_self->interruptor.cond);
  }
  caml_plat_unlock(&domain_self->interruptor.lock);

  if (p.status == Dom_started) {
    /* successfully created a domain.
       p.callback is now owned by that domain */
    pthread_detach(th);
  } else {
    Assert (p.status == Dom_failed);
    /* failed */
    pthread_join(th, 0);
    caml_delete_root(p.callback);
    caml_failwith("failed to allocate domain");
  }
  install_backup_thread(domain_self);
  caml_ev_end("domain/spawn");
  CAMLreturn (Val_long(p.unique_id));
}

CAMLprim value caml_ml_domain_join(value domain)
{
    caml_failwith("domain.join unimplemented");
}

struct domain* caml_domain_self()
{
  return domain_self ? &domain_self->state : 0;
}

struct domain* caml_owner_of_young_block(value v) {
  Assert(Is_minor(v));
  int heap_id = ((uintnat)v - minor_heaps_base) /
    (1 << Minor_heap_align_bits);
  return &all_domains[heap_id].state;
}

struct domain* caml_domain_of_id(int id)
{
  return &all_domains[id].state;
}

CAMLprim value caml_ml_domain_id(value unit)
{
  return Val_int(domain_self->interruptor.unique_id);
}

static const uintnat INTERRUPT_MAGIC = (uintnat)(-1);

static void interrupt_domain(dom_internal* d) {
  atomic_store_rel(d->interrupt_word_address, INTERRUPT_MAGIC);
}

static struct {
  atomic_uintnat domains_still_running;
  atomic_uintnat num_domains_still_processing;
  void (*callback)(struct domain*, void*, int participating_count, struct domain** others_participating);
  void* data;
  int leave_when_done;
  int num_domains;
  atomic_uintnat barrier;
  void (*enter_spin_callback)(struct domain*, void*);
  void* enter_spin_data;
  void (*leave_spin_callback)(struct domain*, void*);
  void* leave_spin_data;

  struct interrupt reqs[Max_domains];
  struct domain* participating[Max_domains];
} stw_request = {
  ATOMIC_UINTNAT_INIT(0),
  ATOMIC_UINTNAT_INIT(0),
  NULL,
  NULL,
  0,
  0,
  ATOMIC_UINTNAT_INIT(0),
  NULL,
  NULL,
  NULL,
  NULL,
  { { 0 } },
  { 0 }
};

/* sense-reversing barrier */
#define BARRIER_SENSE_BIT 0x100000

barrier_status caml_global_barrier_begin()
{
  uintnat b = 1 + atomic_fetch_add(&stw_request.barrier, 1);
  return b;
}

int caml_global_barrier_is_final(barrier_status b)
{
  return ((b & ~BARRIER_SENSE_BIT) == stw_request.num_domains);
}

void caml_global_barrier_end(barrier_status b)
{
  uintnat sense = b & BARRIER_SENSE_BIT;
  if (caml_global_barrier_is_final(b)) {
    /* last domain into the barrier, flip sense */
    atomic_store_rel(&stw_request.barrier, sense ^ BARRIER_SENSE_BIT);
  } else {
    /* wait until another domain flips the sense */
    SPIN_WAIT {
      uintnat barrier = atomic_load_acq(&stw_request.barrier);
      if ((barrier & BARRIER_SENSE_BIT) != sense) break;
    }
  }
}

void caml_global_barrier()
{
  barrier_status b = caml_global_barrier_begin();
  caml_global_barrier_end(b);
}

int caml_global_barrier_num_domains()
{
  return stw_request.num_domains;
}

static void decrement_stw_domains_still_processing()
{
  /* we check if we are the last to leave a stw section
     if so, clear the stw_leader to allow the new stw sections to start.
   */
  intnat am_last = atomic_fetch_add(&stw_request.num_domains_still_processing, -1) == 1;

  if( am_last ) {
    /* release the STW lock to allow new STW sections */
    caml_plat_lock(&all_domains_lock);
    atomic_store_rel(&stw_leader, 0);
    caml_plat_broadcast(&all_domains_cond);
    caml_gc_log("clearing stw leader");
    caml_plat_unlock(&all_domains_lock);
  }
}

static void stw_handler(struct domain* domain, void* unused2, interrupt* done)
{
#ifdef DEBUG
  caml_domain_state* domain_state = Caml_state;
#endif

  caml_ev_begin("stw/handler");
  caml_acknowledge_interrupt(done);
  caml_ev_begin("stw/api_barrier");
  SPIN_WAIT {
    if (atomic_load_acq(&stw_request.domains_still_running) == 0)
      break;
    caml_handle_incoming_interrupts();

    if (stw_request.enter_spin_callback)
      stw_request.enter_spin_callback(domain, stw_request.enter_spin_data);
  }
  caml_ev_end("stw/api_barrier");

  #ifdef DEBUG
  domain_state->inside_stw_handler = 1;
  #endif
  stw_request.callback(domain, stw_request.data, stw_request.num_domains, stw_request.participating);
  #ifdef DEBUG
  domain_state->inside_stw_handler = 0;
  #endif

  decrement_stw_domains_still_processing();

  if( !stw_request.leave_when_done ) {
    SPIN_WAIT {
      if (atomic_load_acq(&stw_request.num_domains_still_processing) == 0)
        break;

      if (stw_request.leave_spin_callback)
        stw_request.leave_spin_callback(domain, stw_request.leave_spin_data);
    }
  }

  caml_ev_end("stw/handler");

  /* poll the GC to check for deferred work
     we do this here because blocking or waiting threads only execute
     the interrupt handler and do not poll for deferred work*/
  caml_handle_gc_interrupt();
}

/* This runs the passed handler on all running domains but must only be run on *one* domain
   inside of a global barrier during a stop-the-world phase. */
void caml_run_on_all_running_domains_during_stw(void (*handler)(struct domain*, void*), void* data) {
  int i;

  for (i = 0; i < Max_domains; i++) {
    struct interruptor* interruptor = &all_domains[i].interruptor;

    if( interruptor->running ) {
      handler(&all_domains[i].state, data);
    }
  }
}

#ifdef DEBUG
int caml_domain_is_in_stw() {
  caml_domain_state* domain_state = Caml_state;

  return domain_state->inside_stw_handler;
}
#endif

static int caml_send_partial_interrupt(
                         struct interruptor* target,
                         domain_rpc_handler handler,
                         void* data,
                         struct interrupt* req);
static void caml_wait_interrupt_acknowledged(struct interruptor* self, struct interrupt* req);

int caml_try_run_on_all_domains_with_spin_work(
  void (*handler)(struct domain*, void*, int, struct domain**), void* data,
  void (*leader_setup)(struct domain*),
  void (*enter_spin_callback)(struct domain*, void*), void* enter_spin_data,
  void (*leave_spin_callback)(struct domain*, void*), void* leave_spin_data,
  int leave_when_done
  )
{
#ifdef DEBUG
  caml_domain_state* domain_state = Caml_state;
#endif
  int i;
  uintnat domains_participating = 0;

  // Don't take the lock if there's already a stw leader
  if( atomic_load_acq(&stw_leader) ) {
    caml_handle_incoming_interrupts();
    return 0;
  }

  caml_gc_log("requesting STW");

  /* Try to take the lock by setting ourselves as the stw_leader.
     If it fails, handle interrupts (probably participating in
     an STW section) and return. */
  caml_plat_lock(&all_domains_lock);
  if (atomic_load_acq(&stw_leader)) {
    caml_plat_unlock(&all_domains_lock);
    caml_handle_incoming_interrupts();
    return 0;
  } else {
    atomic_store_rel(&stw_leader, (uintnat)domain_self);
  }
  caml_plat_unlock(&all_domains_lock);

  caml_ev_begin("stw/leader");
  caml_gc_log("causing STW");

  atomic_store_rel(&stw_request.domains_still_running, 1);

  if( leader_setup ) {
    leader_setup(&domain_self->state);
  }

  /* Next, interrupt all domains, counting how many domains received
     the interrupt (i.e. are not terminated and are participating in
     this STW section). */
  {
    struct interrupt* reqs = stw_request.reqs;
    struct domain** participating = stw_request.participating;

    for (i = 0; i < Max_domains; i++) {
      if (&all_domains[i] == domain_self) {
        participating[domains_participating] = &domain_self->state;
        domains_participating++;
        continue;
      }
      if (caml_send_partial_interrupt(
                              &all_domains[i].interruptor,
                              stw_handler,
                              0,
                              &reqs[domains_participating])) {
        participating[domains_participating] = &all_domains[i].state;
        domains_participating++;
      }
    }

    for(i = 0; i < domains_participating ; i++) {
      if( participating[i] && &domain_self->state != participating[i] ) {
        caml_wait_interrupt_acknowledged(&domain_self->interruptor, &reqs[i]);
      }
    }
  }

  Assert(domains_participating > 0);

  stw_request.num_domains = domains_participating;
  stw_request.leave_when_done = leave_when_done;
  atomic_store_rel(&stw_request.barrier, 0);
  atomic_store_rel(&stw_request.num_domains_still_processing,
                   domains_participating);
  stw_request.callback = handler;
  stw_request.data = data;
  stw_request.enter_spin_callback = enter_spin_callback;
  stw_request.enter_spin_data = enter_spin_data;
  stw_request.leave_spin_callback = leave_spin_callback;
  stw_request.leave_spin_data = leave_spin_data;

  atomic_store_rel(&stw_request.domains_still_running, 0);

  #ifdef DEBUG
  domain_state->inside_stw_handler = 1;
  #endif
  handler(&domain_self->state, data, domains_participating, stw_request.participating);
  #ifdef DEBUG
  domain_state->inside_stw_handler = 0;
  #endif

  decrement_stw_domains_still_processing();

  if( !leave_when_done ) {
    SPIN_WAIT {
      if (atomic_load_acq(&stw_request.num_domains_still_processing) == 0)
        break;
    }
  }

  caml_ev_end("stw/leader");
  /* other domains might not have finished stw_handler yet, but they
     will finish as soon as they notice num_domains_still_processing
     == 0, which will remain the case until they have responded to
     another interrupt from caml_run_on_all_domains */
  return 1;
}

int caml_try_run_on_all_domains(void (*handler)(struct domain*, void*, int, struct domain**), void* data, void (*leader_setup)(struct domain*), int leave_when_done)
{
  return caml_try_run_on_all_domains_with_spin_work(handler, data, leader_setup, 0, 0, 0, 0, leave_when_done);
}

void caml_interrupt_self() {
  interrupt_domain(domain_self);
}

/* Arrange for a major GC slice to be performed on the current domain
   as soon as possible */
void caml_request_major_slice (void)
{
  Caml_state->requested_major_slice = 1;
  caml_interrupt_self();
}

/* Arrange for a minor GC to be performed on the current domain
   as soon as possible */
void caml_request_minor_gc (void)
{
  Caml_state->requested_minor_gc = 1;
  caml_interrupt_self();
}

void caml_handle_gc_interrupt()
{
  caml_ev_begin("handle_gc_interrupt");
  atomic_uintnat* young_limit = domain_self->interrupt_word_address;
  CAMLalloc_point_here;

  if (!Caml_state->handling_interrupt &&
      atomic_load_acq(young_limit) == INTERRUPT_MAGIC) {

    /* interrupt */
<<<<<<< HEAD
    caml_ev_begin("handle_interrupt");
    Caml_state->handling_interrupt = 1;

=======
    caml_ev_begin("handle_remote_interrupt");
>>>>>>> eaa945a5
    while (atomic_load_acq(young_limit) == INTERRUPT_MAGIC) {
      uintnat i = INTERRUPT_MAGIC;
      atomic_compare_exchange_strong(young_limit, &i, (uintnat)Caml_state->young_start);
    }
    caml_ev_pause(EV_PAUSE_YIELD);
    caml_handle_incoming_interrupts();
    caml_ev_resume();
<<<<<<< HEAD

    Caml_state->handling_interrupt = 0;
    caml_ev_end("handle_interrupt");
=======
    caml_ev_end("handle_remote_interrupt");
>>>>>>> eaa945a5
  }

  if (((uintnat)Caml_state->young_ptr - Bhsize_wosize(Max_young_wosize) <
       (uintnat)Caml_state->young_start) ||
      Caml_state->requested_minor_gc) {
    /* out of minor heap or collection forced */
    caml_ev_begin("dispatch_minor_gc");
    Caml_state->requested_minor_gc = 0;
    caml_empty_minor_heaps_once();
    caml_ev_end("dispatch_minor_gc");

    /* FIXME: a domain will only ever call finalizers if its minor
      heap triggers the minor collection
      Care may be needed with finalizers running when the domain
      is waiting in a critical_section or in a blocking section
      and serviced by the backup thread.
      */
    caml_ev_begin("dispatch_final_do_calls");
    caml_final_do_calls();
    caml_ev_end("dispatch_final_do_calls");
  }

  if (Caml_state->requested_major_slice) {
    caml_ev_begin("dispatch_major_slice");
    Caml_state->requested_major_slice = 0;
    caml_major_collection_slice(AUTO_TRIGGERED_MAJOR_SLICE);
    caml_ev_end("dispatch_major_slice");
  }
  caml_ev_end("handle_gc_interrupt");
}

static void caml_enter_blocking_section_default(void)
{
  return;
}

static void caml_leave_blocking_section_default(void)
{
  return;
}


CAMLexport void (*caml_enter_blocking_section_hook)(void) =
   caml_enter_blocking_section_default;
CAMLexport void (*caml_leave_blocking_section_hook)(void) =
   caml_leave_blocking_section_default;

CAMLexport void caml_leave_blocking_section() {
  dom_internal* self = domain_self;

  Assert(caml_domain_alone() || self->backup_thread_running);

  if (self->backup_thread_running) {
    atomic_store_rel(&self->backup_thread_msg, BT_ENTERING_OCAML);
  }

  caml_plat_lock(&self->domain_lock);
  caml_leave_blocking_section_hook();
  caml_process_pending_signals();
}

CAMLexport void caml_enter_blocking_section() {
  dom_internal* self = domain_self;

  Assert(caml_domain_alone() || self->backup_thread_running);

  caml_process_pending_signals();
  caml_enter_blocking_section_hook();
  if (self->backup_thread_running) {
    atomic_store_rel(&self->backup_thread_msg, BT_IN_BLOCKING_SECTION);
    /* Wakeup backup thread if it is sleeping */
    caml_plat_signal(&self->domain_cond);
  }
  caml_plat_unlock(&self->domain_lock);
}

void caml_print_stats () {
  struct gc_stats s;
#if defined(COLLECT_STATS) && defined(NATIVE_CODE)
  struct detailed_stats ds;
  caml_domain_state* st;
  uint64_t total;
  int i;
#endif

  caml_gc_stat(Val_unit);
  caml_sample_gc_stats(&s);
  fprintf(stderr,"**** GC stats ****\n");
  fprintf(stderr, "Minor words:\t\t%"ARCH_INTNAT_PRINTF_FORMAT"u\n",
    (uintnat)s.minor_words);
  fprintf(stderr, "Promoted words:\t\t%"ARCH_INTNAT_PRINTF_FORMAT"u\n",
    (uintnat)s.promoted_words);
  fprintf(stderr, "Major words:\t\t%"ARCH_INTNAT_PRINTF_FORMAT"u\n",
    (uintnat)s.major_words);
  fprintf(stderr, "Minor collections:\t%"ARCH_INTNAT_PRINTF_FORMAT"u\n",
    (uintnat)s.minor_collections);
  fprintf(stderr, "Major collections:\t%"ARCH_INTNAT_PRINTF_FORMAT"u\n",
    Caml_state->stat_major_collections);

#if defined(COLLECT_STATS) && defined(NATIVE_CODE)
  memset(&ds,0,sizeof(struct detailed_stats));
  for (i=0; i<Max_domains; i++) {
    st = all_domains[i].state.state;
    if (st) {
      ds.allocations += st->allocations;

      ds.mutable_stores += st->mutable_stores;
      ds.immutable_stores += st->immutable_stores;

      ds.mutable_loads += st->mutable_loads;
      ds.immutable_loads += st->immutable_loads;

      ds.extcall_noalloc += st->extcall_noalloc;
      ds.extcall_alloc += st->extcall_alloc;
      ds.extcall_alloc_stackargs += st->extcall_alloc_stackargs;

      ds.tailcall_imm += st->tailcall_imm;
      ds.tailcall_ind += st->tailcall_ind;
      ds.call_imm += st->call_imm;
      ds.call_ind += st->call_ind;

      ds.stackoverflow_checks += st->stackoverflow_checks;
    }
  }
  fprintf(stderr, "\n**** Other stats ****\n");
  fprintf(stderr, "Allocations:\t\t%"ARCH_INTNAT_PRINTF_FORMAT"u\n", ds.allocations);

  total = ds.mutable_loads + ds.immutable_loads;
  fprintf(stderr, "\nLoads:\t\t\t%"ARCH_INTNAT_PRINTF_FORMAT"u\n", total);
  fprintf(stderr, "Mutable loads:\t\t%"ARCH_INTNAT_PRINTF_FORMAT"u (%.2lf%%)\n", ds.mutable_loads, (double)ds.mutable_loads * 100.0 / total);
  fprintf(stderr, "Immutable loads:\t%"ARCH_INTNAT_PRINTF_FORMAT"u (%.2lf%%)\n", ds.immutable_loads, (double)ds.immutable_loads * 100.0 / total);

  total = ds.mutable_stores + ds.immutable_stores;
  fprintf(stderr, "\nStores:\t\t\t%"ARCH_INTNAT_PRINTF_FORMAT"u\n", total);
  fprintf(stderr, "Mutable stores:\t\t%"ARCH_INTNAT_PRINTF_FORMAT"u (%.2lf%%)\n", ds.mutable_stores, (double)ds.mutable_stores * 100.0 / total);
  fprintf(stderr, "Immutable stores:\t%"ARCH_INTNAT_PRINTF_FORMAT"u (%.2lf%%)\n", ds.immutable_stores, (double)ds.immutable_stores * 100.0 / total);

  total = ds.extcall_noalloc + ds.extcall_alloc + ds.extcall_alloc_stackargs;
  fprintf(stderr, "\nExternal calls:\t\t%"ARCH_INTNAT_PRINTF_FORMAT"u\n", total);
  fprintf(stderr, "NoAlloc:\t\t%"ARCH_INTNAT_PRINTF_FORMAT"u (%.2lf%%)\n", ds.extcall_noalloc, (double)ds.extcall_noalloc * 100.0 / total);
  fprintf(stderr, "Alloc:\t\t\t%"ARCH_INTNAT_PRINTF_FORMAT"u (%.2lf%%)\n", ds.extcall_alloc, (double)ds.extcall_alloc * 100.0 / total);
  fprintf(stderr, "Alloc + stack args:\t%"ARCH_INTNAT_PRINTF_FORMAT"u (%.2lf%%)\n", ds.extcall_alloc_stackargs, (double)ds.extcall_alloc_stackargs * 100.0 / total);

  total = ds.tailcall_imm + ds.tailcall_ind + ds.call_imm + ds.call_ind;
  fprintf(stderr, "\nCalls:\t\t\t%"ARCH_INTNAT_PRINTF_FORMAT"u\n", total);
  fprintf(stderr, "Imm tail:\t\t%"ARCH_INTNAT_PRINTF_FORMAT"u (%.2lf%%)\n", ds.tailcall_imm, (double)ds.tailcall_imm * 100.0 / total);
  fprintf(stderr, "Ind tail:\t\t%"ARCH_INTNAT_PRINTF_FORMAT"u (%.2lf%%)\n", ds.tailcall_ind, (double)ds.tailcall_ind * 100.0 / total);
  fprintf(stderr, "Imm non-tail:\t\t%"ARCH_INTNAT_PRINTF_FORMAT"u (%.2lf%%)\n", ds.call_imm, (double)ds.call_imm * 100.0 / total);
  fprintf(stderr, "Ind non-tail:\t\t%"ARCH_INTNAT_PRINTF_FORMAT"u (%.2lf%%)\n", ds.call_ind, (double)ds.call_ind * 100.0 / total);

  fprintf(stderr, "\nStackoverflow checks:\t%"ARCH_INTNAT_PRINTF_FORMAT"u (%.2lf%%)\n", ds.stackoverflow_checks, (double)ds.stackoverflow_checks * 100.0 / total);

#endif
}

CAMLexport int caml_domain_rpc(struct domain* domain,
                                domain_rpc_handler handler, void* data)
{
  return caml_send_interrupt(&domain_self->interruptor, &domain->internals->interruptor,
                      handler, data);
}



/* Generate functions for accessing domain state variables in debug mode */
#ifdef DEBUG
  #define DOMAIN_STATE(type, name) \
    type get_##name() { return Caml_state->name; }
  #include "caml/domain_state.tbl"
  #undef DOMAIN_STATE
#endif

/* Sending interrupts between domains.

   To avoid deadlock, some rules are important:

   - Don't hold interruptor locks for long
   - Don't hold two interruptor locks at the same time
   - Continue to handle incoming interrupts even when waiting for a response */

/* must be called with s->lock held */
static uintnat handle_incoming(struct interruptor* s)
{
  uintnat handled = 0;
  Assert (s->running);
  while (s->qhead != NULL) {
    struct interrupt* req = s->qhead;
    s->qhead = req->next;
    /* Unlock s while the handler runs, to allow other
       domains to send us messages. This is necessary to
       avoid deadlocks, since the handler might send
       interrupts */
    caml_plat_unlock(&s->lock);

    caml_ev_end_flow("interrupt", (uintnat)req);
    req->handler(caml_domain_self(), req->data, req);

    caml_plat_lock(&s->lock);
    handled++;
  }
  return handled;
}

void caml_acknowledge_interrupt(struct interrupt* req)
{
  atomic_store_rel(&req->acknowledged, 1);
}

static void acknowledge_all_pending_interrupts()
{
  Assert(Caml_state->critical_section_nesting == 0);
  while (Caml_state->pending_interrupts) {
    interrupt* curr = Caml_state->pending_interrupts;
    Caml_state->pending_interrupts = curr->next;
    caml_acknowledge_interrupt(curr);
  }
}

static void handover_ephemerons(caml_domain_state* domain_state)
{
  value todo_tail = 0;
  value live_tail = 0;

  if (domain_state->ephe_info->todo == 0 &&
      domain_state->ephe_info->live == 0)
    return;

  todo_tail = caml_bias_ephe_list(domain_state->ephe_info->todo, (struct domain*)NULL);
  live_tail = caml_bias_ephe_list(domain_state->ephe_info->live, (struct domain*)NULL);
  caml_add_orphaned_ephe(domain_state->ephe_info->todo, todo_tail,
                         domain_state->ephe_info->live, live_tail);
  if (domain_state->ephe_info->todo != 0) {
    caml_ephe_todo_list_emptied();
  }
  domain_state->ephe_info->live = 0;
  domain_state->ephe_info->todo = 0;
}

static void handover_finalisers(caml_domain_state* domain_state)
{
  struct caml_final_info* f = domain_state->final_info;

  if (f->todo_head != NULL || f->first.size != 0 || f->last.size != 0) {
    /* have some final structures */
    if (caml_gc_phase != Phase_sweep_and_mark_main) {
      /* Force a major GC to simplify constraints for
      * handing over ephemerons. */
      caml_gc_major(Val_unit);
    }
    caml_add_orphaned_finalisers (f);
    /* Create a dummy final info */
    domain_state->final_info = caml_alloc_final_info();
  }
  caml_final_domain_terminate(domain_state);
}

int caml_domain_is_terminating ()
{
  struct interruptor* s = &domain_self->interruptor;
  return s->terminating;
}

static void domain_terminate()
{
  caml_domain_state* domain_state = domain_self->state.state;
  struct interruptor* s = &domain_self->interruptor;
  int finished = 0;

  caml_gc_log("Domain terminating");
  caml_ev_pause(EV_PAUSE_YIELD);
  caml_delete_root(domain_state->dls_root);
  s->terminating = 1;

  while (!finished) {
    caml_orphan_allocated_words();
    caml_finish_sweeping();

    caml_empty_minor_heaps_once();

    caml_finish_marking();
    handover_ephemerons(domain_state);
    handover_finalisers(domain_state);

    caml_plat_lock(&s->lock);

    /* The interaction of termination and major GC is quite subtle.
     *
     * At the end of the major GC, we decide the number of domains to mark and
     * sweep for the next cycle. If the following [handle_incoming] participates
     * in a major GC cycle, then we need to finish marking and sweeping again in
     * order to decrement the globals [num_domains_to_mark] and
     * [num_domains_to_sweep] (see major_gc.c). Luckily, if the following
     * [handle_incoming] does participate in a major GC cycle, then
     * [Caml_state->sweeping_done] will be set to 0 making conditional check to
     * fail, which forces this domain to finish marking and sweeping again.
     */

    if (handle_incoming(s) == 0 &&
        Caml_state->marking_done &&
        Caml_state->sweeping_done) {

      finished = 1;
      s->terminating = 0;
      s->running = 0;
      s->unique_id += Max_domains;

      /* signal the interruptor condition variable
       * because the backup thread may be waiting on it
       */
      caml_plat_broadcast(&s->cond);
      Assert (domain_self->backup_thread_running);
      domain_self->backup_thread_running = 0;
    }
    caml_plat_unlock(&s->lock);
  }

  caml_stat_free(domain_state->final_info);
  caml_stat_free(domain_state->ephe_info);
  caml_teardown_major_gc();
  caml_teardown_shared_heap(domain_state->shared_heap);
  domain_state->shared_heap = 0;
  caml_free_minor_tables(domain_state->minor_tables);
  domain_state->minor_tables = 0;
  caml_free_signal_stack();

  if(domain_state->current_stack != NULL) {
    caml_free_stack(domain_state->current_stack);
  }

  if (Caml_state->critical_section_nesting) {
    Caml_state->critical_section_nesting = 0;
    acknowledge_all_pending_interrupts();
  }

  atomic_store_rel(&domain_self->backup_thread_msg, BT_TERMINATE);
  caml_plat_signal(&domain_self->domain_cond);
  caml_plat_unlock(&domain_self->domain_lock);

  caml_plat_assert_all_locks_unlocked();
  /* This is the last thing we do because we need to be able to rely
     on caml_domain_alone (which uses caml_num_domains_running) in at least
     the shared_heap lockfree fast paths */
  atomic_fetch_add(&caml_num_domains_running, -1);
}

int caml_incoming_interrupts_queued()
{
  return domain_self->interruptor.qhead != NULL;
}

static inline void handle_incoming_interrupts(struct interruptor* s, int otherwise_relax)
{
  if (s->qhead != NULL) {
    caml_plat_lock(&s->lock);
    handle_incoming(s);
    caml_plat_unlock(&s->lock);
  } else if (otherwise_relax) {
    cpu_relax();
  }
}

static void handle_incoming_otherwise_relax (struct interruptor* self)
{
  handle_incoming_interrupts(self, 1);
}

void caml_handle_incoming_interrupts()
{
  handle_incoming_interrupts(&domain_self->interruptor, 0);
}

static void caml_wait_interrupt_acknowledged (struct interruptor* self,
                                           struct interrupt* req)
{
  int i;

  /* Often, interrupt handlers are fast, so spin for a bit before waiting */
  for (i=0; i<1000; i++) {
    if (atomic_load_acq(&req->acknowledged)) {
      return;
    }
    cpu_relax();
  }

  SPIN_WAIT {
    if (atomic_load_acq(&req->acknowledged))
      return;
    handle_incoming_otherwise_relax(self);
  }

  return;
}

int caml_send_partial_interrupt(
                         struct interruptor* target,
                         domain_rpc_handler handler,
                         void* data,
                         struct interrupt* req)
{
  req->handler = handler;
  req->data = data;
  atomic_store_rel(&req->acknowledged, 0);
  req->next = NULL;

  caml_plat_lock(&target->lock);
  if (!target->running) {
    caml_plat_unlock(&target->lock);
    return 0;
  }

  caml_ev_begin_flow("interrupt", (uintnat)&req);
  /* add to wait queue */
  if (target->qhead) {
    /* queue was nonempty */
    target->qtail->next = req;
    target->qtail = req;
  } else {
    /* queue was empty */
    target->qhead = target->qtail = req;
  }
  /* Signal the condition variable, in case the target is
     itself waiting for an interrupt to be processed elsewhere */
  caml_plat_broadcast(&target->cond); // OPT before/after unlock? elide?
  caml_plat_unlock(&target->lock);

  atomic_store_rel(target->interrupt_word, INTERRUPT_MAGIC); //FIXME dup

  return 1;
}

int caml_send_interrupt(struct interruptor* self,
                         struct interruptor* target,
                         domain_rpc_handler handler,
                         void* data)
{
  struct interrupt req;
  if (!caml_send_partial_interrupt(target, handler, data, &req))
    return 0;
  caml_wait_interrupt_acknowledged(self, &req);
  return 1;
}


CAMLprim value caml_ml_domain_critical_section(value delta)
{
  intnat crit = Caml_state->critical_section_nesting + Long_val(delta);
  Caml_state->critical_section_nesting = crit;
  if (crit < 0) {
    caml_fatal_error("invalid critical section nesting");
  } else if (crit == 0) {
    acknowledge_all_pending_interrupts();
  }
  return Val_unit;
}

#define Chunk_size 0x400

CAMLprim value caml_ml_domain_yield(value unused)
{
  struct interruptor* s = &domain_self->interruptor;
  int found_work = 1;
  intnat left;

  if (Caml_state->critical_section_nesting == 0) {
    caml_failwith("Domain.Sync.wait must be called from within a critical section");
  }

  caml_ev_pause(EV_PAUSE_YIELD);

  caml_plat_lock(&s->lock);
  while (!Caml_state->pending_interrupts) {
    if (handle_incoming(s) == 0 && !found_work) {
      caml_ev_begin("domain/idle_wait");
      caml_plat_wait(&s->cond);
      caml_ev_end("domain/idle_wait");
    } else {
      caml_plat_unlock(&s->lock);
      left = caml_opportunistic_major_collection_slice(Chunk_size);
      if (left == Chunk_size)
        found_work = 0;
      caml_plat_lock(&s->lock);
    }
  }
  caml_plat_unlock(&s->lock);

  caml_ev_resume();
  return Val_unit;
}

static void handle_ml_interrupt(struct domain* d, void* unique_id_p, interrupt* req)
{
  if (d->internals->interruptor.unique_id != *(uintnat*)unique_id_p) {
    caml_acknowledge_interrupt(req);
    return;
  }
  if (d->state->critical_section_nesting > 0) {
    req->next = d->state->pending_interrupts;
    d->state->pending_interrupts = req;
  } else {
    caml_acknowledge_interrupt(req);
  }
}

CAMLprim value caml_ml_domain_interrupt(value domain)
{
  CAMLparam1 (domain);
  uintnat unique_id = (uintnat)Long_val(domain);
  struct interruptor* target =
    &all_domains[unique_id % Max_domains].interruptor;

  caml_ev_begin("domain/send_interrupt");
  if (!caml_send_interrupt(&domain_self->interruptor, target, &handle_ml_interrupt, &unique_id)) {
    /* the domain might have terminated, but that's fine */
  }
  caml_ev_end("domain/send_interrupt");

  CAMLreturn (Val_unit);
}

CAMLprim int64_t caml_ml_domain_ticks_unboxed(value unused)
{
  return caml_time_counter() - startup_timestamp;
}

CAMLprim value caml_ml_domain_ticks(value unused)
{
  return caml_copy_int64(caml_ml_domain_ticks_unboxed(unused));
}

CAMLprim value caml_ml_domain_yield_until(value t)
{
  int64_t ts = Int64_val(t) + startup_timestamp;
  struct interruptor* s = &domain_self->interruptor;
  value ret = Val_int(1); /* Domain.Sync.Notify */
  int res;
  intnat left;
  int found_work = 1;

  if (Caml_state->critical_section_nesting == 0){
    caml_failwith("Domain.Sync.wait_until must be called from within a critical section");
  }

  caml_ev_pause(EV_PAUSE_YIELD);
  caml_plat_lock(&s->lock);

  while (!Caml_state->pending_interrupts) {
    if (ts < caml_time_counter ()) {
      ret = Val_int(0); /* Domain.Sync.Timeout */
      break;
    } else if (handle_incoming(s) == 0 && !found_work) {
      caml_ev_begin("domain/idle_wait");
      res = caml_plat_timedwait(&s->cond, ts);
      caml_ev_end("domain/idle_wait");
      if (res) {
        ret = Val_int(0); /* Domain.Sync.Timeout */
        break;
      }
    } else {
      caml_plat_unlock(&s->lock);
      left = caml_opportunistic_major_collection_slice(Chunk_size);
      if (left == Chunk_size)
        found_work = 0;
      caml_plat_lock(&s->lock);
    }
  }

  caml_plat_unlock(&s->lock);
  caml_ev_resume();

  return ret;
}

CAMLprim value caml_ml_domain_cpu_relax(value t)
{
  struct interruptor* self = &domain_self->interruptor;
  handle_incoming_otherwise_relax (self);
  return Val_unit;
}

CAMLprim value caml_domain_dls_set(value t)
{
  CAMLnoalloc;
  caml_modify_root(Caml_state->dls_root, t);
  return Val_unit;
}

CAMLprim value caml_domain_dls_get(value unused)
{
  CAMLnoalloc;
  return caml_read_root(Caml_state->dls_root);
}<|MERGE_RESOLUTION|>--- conflicted
+++ resolved
@@ -892,13 +892,9 @@
       atomic_load_acq(young_limit) == INTERRUPT_MAGIC) {
 
     /* interrupt */
-<<<<<<< HEAD
-    caml_ev_begin("handle_interrupt");
+    caml_ev_begin("handle_remote_interrupt");
     Caml_state->handling_interrupt = 1;
 
-=======
-    caml_ev_begin("handle_remote_interrupt");
->>>>>>> eaa945a5
     while (atomic_load_acq(young_limit) == INTERRUPT_MAGIC) {
       uintnat i = INTERRUPT_MAGIC;
       atomic_compare_exchange_strong(young_limit, &i, (uintnat)Caml_state->young_start);
@@ -906,13 +902,9 @@
     caml_ev_pause(EV_PAUSE_YIELD);
     caml_handle_incoming_interrupts();
     caml_ev_resume();
-<<<<<<< HEAD
 
     Caml_state->handling_interrupt = 0;
-    caml_ev_end("handle_interrupt");
-=======
     caml_ev_end("handle_remote_interrupt");
->>>>>>> eaa945a5
   }
 
   if (((uintnat)Caml_state->young_ptr - Bhsize_wosize(Max_young_wosize) <
