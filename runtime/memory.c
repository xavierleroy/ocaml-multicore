--- conflicted
+++ resolved
@@ -124,11 +124,9 @@
    generated.
 */
 
-__attribute__((always_inline)) inline static void write_barrier(value obj, intnat field, value old_val, value new_val) ;
-
 /* The write barrier does not read or write the heap, it just
    modifies domain-local data structures. */
-static void write_barrier(value obj, intnat field, value old_val, value new_val)
+Caml_inline void write_barrier(value obj, intnat field, value old_val, value new_val)
 {
   /* HACK: can't assert when get old C-api style pointers
     Assert (Is_block(obj)); */
@@ -381,39 +379,9 @@
   if (v == NULL) {
     return (value)NULL;
   }
-<<<<<<< HEAD
   dom_st->allocated_words += Whsize_wosize(wosize);
   if (dom_st->allocated_words > dom_st->minor_heap_wsz) {
     caml_urge_major_slice();
-=======
-}
-
-Caml_inline value caml_alloc_shr_aux (mlsize_t wosize, tag_t tag, int track,
-                                      int raise_oom, uintnat profinfo)
-{
-  header_t *hp;
-  value *new_block;
-
-  if (wosize > Max_wosize) {
-    if (raise_oom)
-      caml_raise_out_of_memory ();
-    else
-      return 0;
-  }
-  hp = caml_fl_allocate (wosize);
-  if (hp == NULL){
-    new_block = expand_heap (wosize);
-    if (new_block == NULL) {
-      if (!raise_oom)
-        return 0;
-      else if (Caml_state->in_minor_collection)
-        caml_fatal_error ("out of memory");
-      else
-        caml_raise_out_of_memory ();
-    }
-    caml_fl_add_blocks ((value) new_block);
-    hp = caml_fl_allocate (wosize);
->>>>>>> d26d37bf
   }
 
   if (tag < No_scan_tag) {
