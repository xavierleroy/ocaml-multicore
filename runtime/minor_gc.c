--- conflicted
+++ resolved
@@ -39,41 +39,6 @@
 #include "caml/signals.h"
 #include "caml/startup_aux.h"
 #include "caml/weak.h"
-<<<<<<< HEAD
-=======
-#include "caml/memprof.h"
-#ifdef WITH_SPACETIME
-#include "caml/spacetime.h"
-#endif
-
-/* Pointers into the minor heap.
-   [Caml_state->young_base]
-       The [malloc] block that contains the heap.
-   [Caml_state->young_start] ... [Caml_state->young_end]
-       The whole range of the minor heap: all young blocks are inside
-       this interval.
-   [Caml_state->young_alloc_start]...[Caml_state->young_alloc_end]
-       The allocation arena: newly-allocated blocks are carved from
-       this interval, starting at [Caml_state->young_alloc_end].
-   [Caml_state->young_alloc_mid] is the mid-point of this interval.
-   [Caml_state->young_ptr], [Caml_state->young_trigger],
-   [Caml_state->young_limit]
-       These pointers are all inside the allocation arena.
-       - [Caml_state->young_ptr] is where the next allocation will take place.
-       - [Caml_state->young_trigger] is how far we can allocate before
-         triggering [caml_gc_dispatch]. Currently, it is either
-         [Caml_state->young_alloc_start] or the mid-point of the allocation
-         arena.
-       - [Caml_state->young_limit] is the pointer that is compared to
-         [Caml_state->young_ptr] for allocation. It is either:
-            + [Caml_state->young_alloc_end] if a signal handler or
-              finaliser or memprof callback is pending, or if a major
-              or minor collection has been requested, or an
-              asynchronous callback has just raised an exception,
-            + [caml_memprof_young_trigger] if a memprof sample is planned,
-            + or [Caml_state->young_trigger].
-*/
->>>>>>> d26d37bf
 
 extern value caml_ephe_none; /* See weak.c */
 struct generic_table CAML_TABLE_STRUCT(char);
@@ -189,7 +154,7 @@
 }
 
 #if 0
-static inline void log_gc_value(const char* prefix, value v)
+Caml_inline void log_gc_value(const char* prefix, value v)
 {
   if (Is_block(v)) {
     header_t hd = Hd_val(v);
@@ -218,7 +183,7 @@
   }
 }
 
-static inline void spin_on_header(value v) {
+Caml_inline void spin_on_header(value v) {
   while( atomic_load(Hp_atomic_val(v)) != 0 ) {}
 }
 
@@ -268,7 +233,7 @@
 
 /* If [*v] is an [Infix_tag] object, [v] is updated to point to the first
  * object in the block. */
-static inline void resolve_infix_val (value* v)
+Caml_inline void resolve_infix_val (value* v)
 {
   int offset = 0;
   if (get_header_val(*v) == Infix_tag) {
@@ -414,18 +379,13 @@
   }
 }
 
-<<<<<<< HEAD
 #if 0
 /* Test if the ephemeron is alive */
 /* Care needed with this test. It will only make sense if
    all minor heaps have been promoted
    as the liveness of the keys can only be known at that point */
-static inline int ephe_check_alive_data (struct caml_ephe_ref_elt *re)
-{
-=======
-/* Test if the ephemeron is alive, everything outside minor heap is alive */
-Caml_inline int ephe_check_alive_data(struct caml_ephe_ref_elt *re){
->>>>>>> d26d37bf
+Caml_inline int ephe_check_alive_data (struct caml_ephe_ref_elt *re)
+{
   mlsize_t i;
   value child;
 
@@ -515,7 +475,6 @@
 
 CAMLexport value caml_promote(struct domain* domain, value root)
 {
-<<<<<<< HEAD
   return root;
 }
 
@@ -542,27 +501,6 @@
       /* Block will be freed: call finalisation function, if any */
   /*    void (*final_fun)(value) = Custom_ops_val(v)->finalize;
       if (final_fun != NULL) final_fun(v);
-=======
-  value **r;
-  struct caml_custom_elt *elt;
-  uintnat prev_alloc_words;
-  struct caml_ephe_ref_elt *re;
-  CAML_INSTR_DECLARE (tmr);
-
-  if (Caml_state->young_ptr != Caml_state->young_alloc_end){
-    CAMLassert_young_header(*(header_t*)Caml_state->young_ptr);
-    if (caml_minor_gc_begin_hook != NULL) (*caml_minor_gc_begin_hook) ();
-    CAML_INSTR_ALLOC (tmr);
-    CAML_INSTR_START (tmr, "minor");
-    prev_alloc_words = caml_allocated_words;
-    Caml_state->in_minor_collection = 1;
-    caml_gc_message (0x02, "<");
-    caml_oldify_local_roots();
-    CAML_INSTR_TIME (tmr, "minor/local_roots");
-    for (r = Caml_state->ref_table->base;
-         r < Caml_state->ref_table->ptr; r++) {
-      caml_oldify_one (**r, *r);
->>>>>>> d26d37bf
     }
   }*/
 }
