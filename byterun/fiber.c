#include <string.h>
#include <unistd.h>
#include "fiber.h"
#include "gc_ctrl.h"
#include "instruct.h"
#include "fail.h"
#include "alloc.h"
#include "platform.h"
#include "fix_code.h"
#include "minor_gc.h"
#include "shared_heap.h"
#include "memory.h"
#ifdef NATIVE_CODE
#include "stack.h"
#include "frame_descriptors.h"
#endif

static __thread int stack_is_saved = 0;

static void dirty_stack(value stack)
{
  /* There is no write barrier (caml_modify) on writes to the stack,
     so a just-run fiber's stack may contain untracked shared->young
     pointers or pointers to unmarked objects. We add the stack to a
     ref table so that the GC can find these pointers. */
  if (!Is_minor(stack)) {
    Assert(Stack_dirty_domain(stack) == 0 ||
           Stack_dirty_domain(stack) == caml_domain_self());
    if (Stack_dirty_domain(stack) == 0) {
      Stack_dirty_domain(stack) = caml_domain_self();
      Ref_table_add(&caml_remembered_set.fiber_ref, (value*)stack);
    }
  }
}

#ifdef NATIVE_CODE

static value save_stack ()
{
  Assert (Hd_val(caml_domain_state->current_stack) &&
          (Is_minor(caml_domain_state->current_stack) || !is_garbage(caml_domain_state->current_stack)));
  value old_stack = caml_domain_state->current_stack;
  dirty_stack(old_stack);
  return old_stack;
}

static void load_stack (value stack) {
  caml_domain_state->stack_threshold = Stack_base(stack) + Stack_threshold / sizeof(value);
  caml_domain_state->stack_high = Stack_high(stack);
  caml_domain_state->current_stack = stack;
  caml_scan_stack (forward_pointer, stack);
}

extern void caml_fiber_exn_handler (value) Noreturn;
extern void caml_fiber_val_handler (value) Noreturn;

value caml_alloc_stack (value hval, value hexn, value heff) {
  CAMLparam3(hval, hexn, heff);
  CAMLlocal1(stack);
  char* sp;
  struct caml_context *ctxt;

  stack = caml_alloc(caml_fiber_wsz, Stack_tag);
  Stack_dirty_domain(stack) = 0;
  Stack_handle_value(stack) = hval;
  Stack_handle_exception(stack) = hexn;
  Stack_handle_effect(stack) = heff;
  Stack_parent(stack) = Val_unit;

  sp = (char*)Stack_high(stack);
  /* Fiber exception handler that returns to parent */
  sp -= sizeof(value);
  *(value**)sp = (value*)caml_fiber_exn_handler;
  /* No previous exception frame */
  sp -= sizeof(value);
  *(uintnat*)sp = 0;
  /* Value handler that returns to parent */
  sp -= sizeof(value);
  *(value**)sp = (value*)caml_fiber_val_handler;

  /* Build a context */
  sp -= sizeof(struct caml_context);
  ctxt = (struct caml_context*)sp;
  ctxt->exception_ptr_offset = 2 * sizeof(value);
  ctxt->gc_regs = NULL;
  Stack_sp(stack) = -(3 + sizeof(struct caml_context) / sizeof(value));

  caml_gc_log ("Allocate stack=0x%lx of %lu words\n",
               stack, caml_fiber_wsz);

  CAMLreturn (stack);
}


void caml_scan_stack(scanning_action f, value stack)
{
  char * sp;
  uintnat retaddr;
  value * regs;
  frame_descr * d;
  uintnat h;
  int n, ofs;
#ifdef Stack_grows_upwards
  short * p;  /* PR#4339: stack offsets are negative in this case */
#else
  unsigned short * p;
#endif
  value *root;
  struct caml_context* context;
  frame_descr** frame_descriptors;
  int frame_descriptors_mask;

  f(caml_frame_descriptor_table, &caml_frame_descriptor_table);
  f(Stack_handle_value(stack), &Stack_handle_value(stack));
  f(Stack_handle_exception(stack), &Stack_handle_exception(stack));
  f(Stack_handle_effect(stack), &Stack_handle_effect(stack));
  f(Stack_parent(stack), &Stack_parent(stack));

  if (Stack_sp(stack) == 0) return;
  sp = (char*)(Stack_high(stack) + Stack_sp(stack));
  Assert(caml_frame_descriptor_table != Val_unit);
  frame_descriptors = Data_abstract_val(caml_frame_descriptor_table);
  frame_descriptors_mask = Wosize_val(caml_frame_descriptor_table) - 1;

next_chunk:
  if (sp == (char*)Stack_high(stack)) return;
  context = (struct caml_context*)sp;
  regs = context->gc_regs;
  sp += sizeof(struct caml_context);

  if (sp == (char*)Stack_high(stack)) return;
  retaddr = *(uintnat*)sp;
  sp += sizeof(value);

  while(1) {
    /* Find the descriptor corresponding to the return address */
    h = Hash_retaddr(retaddr, frame_descriptors_mask);
    while(1) {
      d = frame_descriptors[h];
      if (d->retaddr == retaddr) break;
      h = (h+1) & frame_descriptors_mask;
    }
    if (d->frame_size != 0xFFFF) {
      /* Scan the roots in this frame */
      for (p = d->live_ofs, n = d->num_live; n > 0; n--, p++) {
        ofs = *p;
        if (ofs & 1) {
          root = regs + (ofs >> 1);
        } else {
          root = (value *)(sp + ofs);
        }
        f (*root, root);
      }
      /* Move to next frame */
#ifndef Stack_grows_upwards
      sp += (d->frame_size & 0xFFFC);
#else
      sp -= (d->frame_size & 0xFFFC);
#endif
      retaddr = Saved_return_address(sp);
      /* XXX KC: disabled already scanned optimization. */
    } else {
      /* This marks the top of an ML stack chunk. */
#ifndef Stack_grows_upwards
      sp += Next_chunk_offset;
#else
      sp -= Next_chunk_offset;
#endif
      goto next_chunk;
    }
  }
}

void caml_maybe_expand_stack (value* gc_regs)
{
  CAMLparamN(gc_regs, 5);
  uintnat stack_available;

  Assert(Tag_val(caml_domain_state->current_stack) == Stack_tag);

  stack_available = Wosize_val(caml_domain_state->current_stack)
                  /* Stack_sp() is a -ve value in words */
                  + Stack_sp (caml_domain_state->current_stack)
                  - Stack_ctx_words;
  if (stack_available < 2 * Stack_threshold / sizeof(value))
    caml_realloc_stack (0, 0, 0);

  CAMLreturn0;
}

void caml_update_gc_regs_slot (value* gc_regs)
{
  struct caml_context *ctxt;
  ctxt = (struct caml_context*) (Stack_high(caml_domain_state->current_stack)
                                 + Stack_sp(caml_domain_state->current_stack));
  ctxt->gc_regs = gc_regs;
}

#else /* End NATIVE_CODE, begin BYTE_CODE */

CAMLexport __thread value * caml_extern_sp;
CAMLexport __thread intnat caml_trap_sp_off = 1;
CAMLexport __thread intnat caml_trap_barrier_off;

caml_root caml_global_data;

static value save_stack ()
{
  Assert (Hd_val(caml_domain_state->current_stack) &&
          (Is_minor(caml_domain_state->current_stack) || !is_garbage(caml_domain_state->current_stack)));
  value old_stack = caml_domain_state->current_stack;
  Stack_sp(old_stack) = caml_extern_sp - caml_domain_state->stack_high;
  Assert(caml_domain_state->stack_threshold == Stack_base(old_stack) + Stack_threshold / sizeof(value));
  Assert(caml_domain_state->stack_high == Stack_high(old_stack));
  Assert(caml_extern_sp == caml_domain_state->stack_high + Stack_sp(old_stack));
  dirty_stack(old_stack);
  return old_stack;
}

static void load_stack(value newstack)
{
  Assert (Hd_val(newstack) &&
          (Is_minor(newstack) || !is_garbage(newstack)));
  Assert(Tag_val(newstack) == Stack_tag);
  Assert(Stack_dirty_domain(newstack) == 0 || Stack_dirty_domain(newstack) == caml_domain_self());
<<<<<<< HEAD
  caml_domain_state->stack_threshold = Stack_base(newstack) + Stack_threshold / sizeof(value);
  caml_domain_state->stack_high = Stack_high(newstack);
  caml_extern_sp = caml_domain_state->stack_high + Stack_sp(newstack);
  caml_domain_state->current_stack = newstack;
  caml_scan_stack (forward_pointer, newstack);
=======
  caml_stack_threshold = Stack_base(newstack) + Stack_threshold / sizeof(value);
  caml_stack_high = Stack_high(newstack);
  caml_extern_sp = caml_stack_high + Stack_sp(newstack);
  caml_current_stack = newstack;
>>>>>>> cced045e
}

CAMLprim value caml_alloc_stack(value hval, value hexn, value heff)
{
  CAMLparam3(hval, hexn, heff);
  CAMLlocal1(stack);
  value* sp;
  value* high;

  stack = caml_alloc(caml_fiber_wsz, Stack_tag);
  high = sp = Stack_high(stack);

  // ?
  sp -= 1;
  sp[0] = Val_long(1); /* trapsp ?? */

  Stack_sp(stack) = sp - high;
  Stack_dirty_domain(stack) = 0;
  Stack_handle_value(stack) = hval;
  Stack_handle_exception(stack) = hexn;
  Stack_handle_effect(stack) = heff;
  Stack_parent(stack) = Val_unit;

  CAMLreturn (stack);
}

/*
  Find the stack that performed an effect,
  skipping over several stacks that delegated
  the effect if necessary.

  Reverses the parent pointers to point
  performer -> delegator instead of
  delegator -> performer.
*/
value caml_find_performer(value stack)
{
  value parent = caml_domain_state->current_stack;
  Assert (Hd_val(parent) && (Is_minor(parent) || !is_garbage(parent)));
  do {
    value delegator = Stack_parent(stack);
    Stack_parent(stack) = parent;
    parent = stack;
    stack = delegator;
  } while (stack != Val_unit);
  return parent;
}

CAMLprim value caml_ensure_stack_capacity(value required_space)
{
  asize_t req = Long_val(required_space);
  if (caml_extern_sp - req < Stack_base(caml_domain_state->current_stack))
    caml_realloc_stack(req, 0, 0);
  return Val_unit;
}

void caml_change_max_stack_size (uintnat new_max_size)
{
  asize_t size = caml_domain_state->stack_high - caml_extern_sp
                 + Stack_threshold / sizeof (value);

  if (new_max_size < size) new_max_size = size;
  if (new_max_size != caml_max_stack_size){
    caml_gc_log ("Changing stack limit to %luk bytes",
                     new_max_size * sizeof (value) / 1024);
  }
  caml_max_stack_size = new_max_size;
}

/*
  Root scanning.

  Used by the GC to find roots on the stacks of running or runnable fibers.
*/

void caml_scan_stack(scanning_action f, value stack)
{
  value *low, *high, *sp;
  Assert(Is_block(stack) && Tag_val(stack) == Stack_tag);

  f(Stack_handle_value(stack), &Stack_handle_value(stack));
  f(Stack_handle_exception(stack), &Stack_handle_exception(stack));
  f(Stack_handle_effect(stack), &Stack_handle_effect(stack));
  f(Stack_parent(stack), &Stack_parent(stack));

  high = Stack_high(stack);
  low = high + Stack_sp(stack);
  for (sp = low; sp < high; sp++) {
    f(*sp, sp);
  }
}

#endif /* end BYTE_CODE */

void caml_save_stack_gc()
{
  Assert(!stack_is_saved);
  save_stack();
  ++stack_is_saved;
}

int caml_stack_is_saved ()
{
  return stack_is_saved;
}

void caml_restore_stack_gc()
{
  Assert(stack_is_saved);
  Assert(Tag_val(caml_domain_state->current_stack) == Stack_tag);
  load_stack(caml_domain_state->current_stack);
  --stack_is_saved;
}

void caml_scan_dirty_stack(scanning_action f, value stack)
{
  Assert(Tag_val(stack) == Stack_tag);
  if (Stack_dirty_domain(stack) == caml_domain_self()) {
    caml_scan_stack(f, stack);
  }
}

void caml_clean_stack_domain(value stack, struct domain* domain)
{
  Assert(Tag_val(stack) == Stack_tag);
  if (Stack_dirty_domain(stack) == domain) {
    Stack_dirty_domain(stack) = 0;
  }
}

void caml_scan_dirty_stack_domain(scanning_action f, value stack,
                                  struct domain* domain)
{
  Assert (Tag_val(stack) == Stack_tag);
  if (Stack_dirty_domain(stack) == domain) {
    caml_scan_stack(f, stack);
  }
}

void caml_clean_stack(value stack)
{
  Assert(Tag_val(stack) == Stack_tag);
  if (Stack_dirty_domain(stack) == caml_domain_self()) {
    Stack_dirty_domain(stack) = 0;
  }
}

/*
  Stack management.

  Used by the interpreter to allocate stack space.
*/

int caml_on_current_stack(value* p)
{
  return Stack_base(caml_domain_state->current_stack) <= p && p < caml_domain_state->stack_high;
}

void caml_realloc_stack(asize_t required_space, value* saved_vals, int nsaved)
{
  CAMLparamN(saved_vals, nsaved);
  CAMLlocal2(old_stack, new_stack);
  asize_t size;
  int stack_used;

  old_stack = save_stack();

  stack_used = -Stack_sp(old_stack);
  size = Stack_high(old_stack) - Stack_base(old_stack);
  do {
    if (size >= caml_max_stack_size) caml_raise_stack_overflow();
    size *= 2;
  } while (size < stack_used + required_space);
  caml_gc_log ("Growing stack to %"
                         ARCH_INTNAT_PRINTF_FORMAT "uk bytes",
                   (uintnat) size * sizeof(value) / 1024);

  new_stack = caml_alloc(Stack_ctx_words + size, Stack_tag);
  memcpy(Stack_high(new_stack) - stack_used,
         Stack_high(old_stack) - stack_used,
         stack_used * sizeof(value));

  Stack_sp(new_stack) = Stack_sp(old_stack);
  Stack_handle_value(new_stack) = Stack_handle_value(old_stack);
  Stack_handle_exception(new_stack) = Stack_handle_exception(old_stack);
  Stack_handle_effect(new_stack) = Stack_handle_effect(old_stack);
  Stack_parent(new_stack) = Stack_parent(old_stack);

  Stack_dirty_domain(new_stack) = 0;
  if (Stack_dirty_domain(old_stack)) {
    Assert (Stack_dirty_domain(old_stack) == caml_domain_self());
    dirty_stack(new_stack);
  }

  load_stack(new_stack);

  /* Reset old stack */
  Stack_sp(old_stack) = 0;
  Stack_dirty_domain(old_stack) = 0;
  Stack_handle_value(old_stack) = Val_long(0);
  Stack_handle_exception(old_stack) = Val_long(0);
  Stack_handle_effect(old_stack) = Val_long(0);
  Stack_parent(old_stack) = Val_unit;

  CAMLreturn0;
}

void caml_init_main_stack()
{
  value stack;

  /* Create a stack for the main program.
     The GC is not initialised yet, so we use caml_alloc_shr
     which cannot trigger it */
  stack = caml_alloc_shr(Stack_size/sizeof(value), Stack_tag);
  Stack_sp(stack) = 0;
  Stack_dirty_domain(stack) = 0;
  Stack_handle_value(stack) = Val_long(0);
  Stack_handle_exception(stack) = Val_long(0);
  Stack_handle_effect(stack) = Val_long(0);
  Stack_parent(stack) = Val_unit;
  load_stack(stack);
}

value caml_switch_stack(value stk)
{
  value s = save_stack();
  load_stack(stk);
  return s;
}

CAMLprim value caml_clone_continuation (value cont)
{
  CAMLparam1(cont);
  CAMLlocal3(new_cont, prev_target, source);
  value target;
  intnat bvar_stat;

  bvar_stat = caml_bvar_status(cont);
  if (bvar_stat & BVAR_EMPTY)
    caml_invalid_argument ("continuation already taken");

  prev_target = Val_unit;
  source = Field (cont, 0);

  do {
    Assert (Is_block (source) && Tag_val(source) == Stack_tag);

    target = caml_alloc (Wosize_val(source), Stack_tag);
    memcpy ((void*)target, (void*)source, Wosize_val(source) * sizeof(value));

    if (prev_target == Val_unit) {
      new_cont = caml_bvar_create (target);
    } else {
      Stack_parent(prev_target) = target;
    }

    prev_target = target;
    source = Stack_parent(source);
  } while (source != Val_unit);

  CAMLreturn(new_cont);
}

#ifdef DEBUG
uintnat stack_sp(value stk) {
  return Stack_sp(stk);
}

struct domain* stack_dirty_domain(value stk) {
  return Stack_dirty_domain(stk);
}

value stack_parent(value stk) {
  return Stack_parent(stk);
}

value stack_high(value stk) {
  return Stack_high(stk);
}
#endif<|MERGE_RESOLUTION|>--- conflicted
+++ resolved
@@ -223,18 +223,10 @@
           (Is_minor(newstack) || !is_garbage(newstack)));
   Assert(Tag_val(newstack) == Stack_tag);
   Assert(Stack_dirty_domain(newstack) == 0 || Stack_dirty_domain(newstack) == caml_domain_self());
-<<<<<<< HEAD
   caml_domain_state->stack_threshold = Stack_base(newstack) + Stack_threshold / sizeof(value);
   caml_domain_state->stack_high = Stack_high(newstack);
   caml_extern_sp = caml_domain_state->stack_high + Stack_sp(newstack);
   caml_domain_state->current_stack = newstack;
-  caml_scan_stack (forward_pointer, newstack);
-=======
-  caml_stack_threshold = Stack_base(newstack) + Stack_threshold / sizeof(value);
-  caml_stack_high = Stack_high(newstack);
-  caml_extern_sp = caml_stack_high + Stack_sp(newstack);
-  caml_current_stack = newstack;
->>>>>>> cced045e
 }
 
 CAMLprim value caml_alloc_stack(value hval, value hexn, value heff)
