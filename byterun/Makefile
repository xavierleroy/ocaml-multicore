--- conflicted
+++ resolved
@@ -89,28 +89,18 @@
 PRIMS=\
   alloc.c array.c compare.c extern.c floats.c gc_ctrl.c hash.c \
   intern.c interp.c ints.c io.c lexing.c md5.c meta.c obj.c parsing.c \
-<<<<<<< HEAD
-  signals.c str.c sys.c terminfo.c callback.c weak.c finalise.c \
-  dynlink.c backtrace_prim.c backtrace.c spacetime.c afl.c domain.c \
-	platform.c eventlog.c fiber.c memory.c startup_aux.c
-=======
-  signals.c str.c sys.c callback.c weak.c finalise.c stacks.c \
+  signals.c str.c sys.c callback.c weak.c finalise.c \
+  platform.c eventlog.c fiber.c memory.c startup_aux.c domain.c \
   dynlink.c backtrace_prim.c backtrace.c spacetime.c afl.c
->>>>>>> 852b595f
 
 OBJS=$(addsuffix .$(O), \
   interp misc fix_code startup_aux startup \
   major_gc minor_gc memory alloc roots globroots \
   fail signals signals_byt printexc backtrace_prim backtrace \
   compare ints floats str array io extern intern \
-<<<<<<< HEAD
-  hash sys meta parsing gc_ctrl terminfo md5 obj \
+  hash sys meta parsing gc_ctrl md5 obj \
   lexing callback debugger weak finalise custom \
-	domain platform eventlog fiber shared_heap addrmap \
-=======
-  hash sys meta parsing gc_ctrl md5 obj \
-  lexing callback debugger weak compact finalise custom \
->>>>>>> 852b595f
+  domain platform eventlog fiber shared_heap addrmap \
   dynlink spacetime afl $(UNIX_OR_WIN32) bigarray main)
 
 DOBJS=$(OBJS:.$(O)=.$(DBGO)) instrtrace.$(DBGO)
