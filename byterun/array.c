--- conflicted
+++ resolved
@@ -1,14 +1,4 @@
 /**************************************************************************/
-<<<<<<< HEAD
-/*                                                                     */
-/*                           OCaml                                     */
-/*                                                                     */
-/*            Xavier Leroy, projet Cristal, INRIA Rocquencourt         */
-/*                                                                     */
-/*  Copyright 1996 Institut National de Recherche en Informatique et   */
-/*     en Automatique.                                                    */
-/*                                                                     */
-=======
 /*                                                                        */
 /*                                 OCaml                                  */
 /*                                                                        */
@@ -17,21 +7,14 @@
 /*   Copyright 1996 Institut National de Recherche en Informatique et     */
 /*     en Automatique.                                                    */
 /*                                                                        */
->>>>>>> 0c0884bd
 /*   All rights reserved.  This file is distributed under the terms of    */
 /*   the GNU Lesser General Public License version 2.1, with the          */
 /*   special exception on linking described in the file LICENSE.          */
 /*                                                                        */
 /**************************************************************************/
-<<<<<<< HEAD
 
 #define CAML_INTERNALS
 
-=======
-
-#define CAML_INTERNALS
-
->>>>>>> 0c0884bd
 /* Operations on arrays */
 #include <string.h>
 #include "caml/alloc.h"
@@ -200,7 +183,6 @@
     }
   } else {
     if (size > Max_wosize) caml_invalid_argument("Array.make");
-<<<<<<< HEAD
     /* make sure init is not young, to avoid creating
        very many ref table entries */
     if (size >= Max_young_wosize &&
@@ -209,29 +191,6 @@
     /* TODO: Spacetime */
     res = caml_alloc(size, 0);
     for (i = 0; i < size; i++) caml_initialize_field(res, i, init);
-=======
-    if (size <= Max_young_wosize) {
-      uintnat profinfo;
-      Get_my_profinfo_with_cached_backtrace(profinfo, size);
-      res = caml_alloc_small_with_my_or_given_profinfo(size, 0, profinfo);
-      for (i = 0; i < size; i++) Field(res, i) = init;
-    }
-    else if (Is_block(init) && Is_young(init)) {
-      /* We don't want to create so many major-to-minor references,
-         so [init] is moved to the major heap by doing a minor GC. */
-      CAML_INSTR_INT ("force_minor/make_vect@", 1);
-      caml_request_minor_gc ();
-      caml_gc_dispatch ();
-      res = caml_alloc_shr(size, 0);
-      for (i = 0; i < size; i++) Field(res, i) = init;
-      res = caml_check_urgent_gc (res);
-    }
-    else {
-      res = caml_alloc_shr(size, 0);
-      for (i = 0; i < size; i++) caml_initialize(&Field(res, i), init);
-      res = caml_check_urgent_gc (res);
-    }
->>>>>>> 0c0884bd
   }
   CAMLreturn (res);
 }
@@ -252,16 +211,7 @@
       CAMLreturn (init);
     } else {
       wsize = size * Double_wosize;
-<<<<<<< HEAD
       res = caml_alloc(wsize, Double_array_tag);
-=======
-      if (wsize <= Max_young_wosize) {
-        res = caml_alloc_small(wsize, Double_array_tag);
-      } else {
-        res = caml_alloc_shr(wsize, Double_array_tag);
-        res = caml_check_urgent_gc(res);
-      }
->>>>>>> 0c0884bd
       for (i = 0; i < size; i++) {
         caml_read_field(init, i, &x);
         Store_double_field(res, i, Double_val(x));
@@ -334,39 +284,15 @@
     /* Array of values, too big. */
     caml_invalid_argument("Array.concat");
   }
-<<<<<<< HEAD
   else {
-    res = caml_alloc(size, 0);
-=======
-  else if (size <= Max_young_wosize) {
     /* Array of values, small enough to fit in young generation.
        We can use memcpy directly. */
     res = caml_alloc_small(size, 0);
->>>>>>> 0c0884bd
     for (i = 0, pos = 0; i < num_arrays; i++) {
       caml_blit_fields(arrays[i], offsets[i], res, pos, lengths[i]);
       pos += lengths[i];
     }
     Assert(pos == size);
-<<<<<<< HEAD
-=======
-  } else {
-    /* Array of values, must be allocated in old generation and filled
-       using caml_initialize. */
-    res = caml_alloc_shr(size, 0);
-    for (i = 0, pos = 0; i < num_arrays; i++) {
-      for (src = &Field(arrays[i], offsets[i]), count = lengths[i];
-           count > 0;
-           count--, src++, pos++) {
-        caml_initialize(&Field(res, pos), *src);
-      }
-    }
-    Assert(pos == size);
-
-    /* Many caml_initialize in a row can create a lot of old-to-young
-       refs.  Give the minor GC a chance to run if it needs to. */
-    res = caml_check_urgent_gc(res);
->>>>>>> 0c0884bd
   }
   CAMLreturn (res);
 }
