Working version
---------------

(Changes that can break existing programs are marked with a "*")

### Language features

- #8820, #9166: quoted extensions: {%foo|...|} is lighter syntax for
  [%foo {||}], and {%foo bar|...|bar} for [%foo {bar|...|bar}].
  (Gabriel Radanne, Leo White, Gabriel Scherer and Pieter Goetschalckx,
   request by Bikal Lem)

- #6673, #1132: Relax the handling of explicit polymorphic types
  (Leo White, review by Jacques Garrigue and Gabriel Scherer)

- #9232: allow any class type paths in #-types,
  For instance, "val f: #F(X).t -> unit" is now allowed.
  (Florian Angeletti, review by Gabriel Scherer, suggestion by Leo White)

- MPR#7364, GPR#2188: improvement of the unboxability check for types
  with a single constructor. Mutually-recursive type declarations can
  now contain unboxed types. This is based on the paper
    https://arxiv.org/abs/1811.02300
  (Gabriel Scherer and Rodolphe Lepigre,
   review by Jeremy Yallop, Damien Doligez and Frédéric Bour)

### Runtime system:

- #9119: Make [caml_stat_resize_noexc] compatible with the [realloc]
  API when the old block is NULL.
  (Jacques-Henri Jourdan, review by Xavier Leroy)

- #8920, #9238, #9239: New API for statistical memory profiling in
  Memprof.Gc. The new version does no longer use ephemerons and allows
  registering callbacks for promotion and deallocation of memory
  blocks.
  The new API no longer gives the block tags to the allocation callback.
  (Stephen Dolan and Jacques-Henri Jourdan, review by Damien Doligez
   and Gabriel Scherer)

- #9233: Restore the bytecode stack after an allocation.
  (Stephen Dolan, review by Gabriel Scherer and Jacques-Henri Jourdan)

- #9230: Memprof support for native allocations.
  (Jacques-Henri Jourdan and Stephen Dolan, review by Gabriel Scherer)

- #9249: restore definition of ARCH_ALIGN_INT64 in m.h if the architecture
  requires 64-bit integers to be double-word aligned (autoconf regression)
  (David Allsopp, review by Sébastien Hinderer)

- #9259: Made `Ephemeron.blit_key` and `Weak.blit` faster. They are now
  linear in the size of the range being copied instead of depending on the
  total sizes of the ephemerons or weak arrays involved.
  (Arseniy Alekseyev, design advice by Leo White, review by François Bobot
  and Damien Doligez)

- #9279: Memprof optimisation.
  (Stephen Dolan, review by Jacques-Henri Jourdan)

- #9280: Micro-optimise allocations on amd64 to save a register.
  (Stephen Dolan, review by Xavier Leroy)

<<<<<<< HEAD
- #9316, #9443: Use typing information from Clambda for mutable Cmm variables.
  (Stephen Dolan, review by Vincent Laviron, Guillaume Bury, Xavier Leroy,
  and Gabriel Scherer)
=======
- #9316: Use typing information from Clambda for mutable Cmm variables.
  (Stephen Dolan, review by Vincent Laviron, Guillaume Bury and Xavier Leroy)
>>>>>>> abeaef92

### Code generation and optimizations:

- #8637, #8805, #9247, #9296: Record debug info for each allocation.
  (Stephen Dolan and Jacques-Henri Jourdan, review by Damien Doligez,
   KC Sivaramakrishnan and Xavier Leroy)

- #9193: Make tuple matching optimisation apply to Lswitch and Lstringswitch.
  (Stephen Dolan, review by Thomas Refis and Gabriel Scherer)

### Standard library:

- #9077: Add Seq.cons and Seq.append
  (Sébastien Briais, review by Yawar Amin and Florian Angeletti)

- #9248: Add Printexc.default_uncaught_exception_handler
  (Raphael Sousa Santos, review by Daniel Bünzli)

- #9235: Add Array.exists2 and Array.for_all2
  (Bernhard Schommer, review by Armaël Guéneau)

- #9226: Add Seq.unfold.
   (Jeremy Yallop, review by Hezekiah M. Carty, Gabriel Scherer and
   Gabriel Radanne)

- #8771: Lexing: add set_position and set_filename to change (fake)
   the initial tracking position of the lexbuf.
   (Konstantin Romanov, Miguel Lumapat, review by Gabriel Scherer,
    Sébastien Hinderer, and David Allsopp)

- #9059: Added List.filteri function, same as List.filter but
  with the index of the element.
  (Léo Andrès, review by Alain Frisch)

- #8894: Added List.fold_left_map function combining map and fold.
  (Bernhard Schommer, review by Alain Frisch and github user @cfcs)

- #9237: `Format.pp_update_geometry ppf (fun geo -> {geo with ...})`
  for formatter geometry changes that are robust to new geometry fields.
  (Gabriel Scherer, review by Josh Berdine and ???)

### Other libraries:

- #9106: Register printer for Unix_error in win32unix, as in unix.
  (Christopher Zimmermann, review by David Allsopp)

- #9183: Preserve exception backtrace of exceptions raised by top-level phrases
  of dynlinked modules.
  (Nicolás Ojeda Bär, review by Xavier Clerc and Gabriel Scherer)

### Tools:

- #9276: objinfo: cm[x]a print extra C options, objects and dlls in
  the order given on the cli. Follow up to #4949.
  (Daniel Bünzli, review by Gabriel Scherer)

- #463: objinfo: better errors on object files coming
  from a different (older or newer), incompatible compiler version.
  (Gabriel Scherer, review by Gabriel Radanne and Damien Doligez)

- #9181: make objinfo work on Cygwin and look for the caml_plugin_header
  symbol in both the static and the dynamic symbol tables.
  (Sébastien Hinderer, review by Gabriel Scherer and David Allsopp)

* #9197: remove compatibility logic from #244 that was designed to
  synchronize toplevel printing margins with Format.std_formatter,
  but also resulted in unpredictable/fragile changes to formatter
  margins.
  Setting the margins on the desired formatters should now work.
  typically on `Format.std_formatter`.
  Note that there currently is no robust way to do this from the
  toplevel, as applications may redirect toplevel printing. In
  a compiler/toplevel driver, one should instead access
  `Location.formatter_for_warnings`; it is not currently exposed
  to the toplevel.
  (Gabriel Scherer, review by Armaël Guéneau)

- #9207, #9210: fix ocamlyacc to work correctly with up to 255 entry
  points to the grammar.
  (Andreas Abel, review by Xavier Leroy)

### Manual and documentation:

- #9141: beginning of the ocamltest reference manual
  (Sébastien Hinderer, review by Gabriel Scherer and Thomas Refis)

- #9255, #9300: reference chapter, split the expression grammar
  (Florian Angeletti, report by Harrison Ainsworth, review by Gabriel Scherer)

- #9325: documented base case for `List.for_all` and `List.exists`
  (Glenn Slotte, review by Florian Angeletti)

### Compiler user-interface and warnings:

- GPR#1664: make -output-complete-obj link the runtime native c libraries when
  building shared libraries like `-output-obj`.
  (Florian Angeletti, review by Nicolás Ojeda Bär)

- #9074: reworded error message for non-regular structural types
  (Florian Angeletti, review by Jacques Garrigue and Leo White,
   report by Chas Emerick)

- #8938: Extend ocamlopt option "-stop-after" to handle "scheduling" argument.
  (Greta Yorsh, review by Florian Angeletti and Sébastien Hinderer)

- #8945, #9086: Fix toplevel show directive to work with constructors
  (Simon Parry, review by Gabriel Scherer, Jeremy Yallop,
  Alain Frisch, Florian Angeletti)

- #9107: improved error message for exceptions in module signature errors
  (Gabriel Scherer, review by Florian Angeletti)

- #9208: -dno-locations option to hide source locations (and debug events)
  from intermediate-representation dumps (-dfoo).
  (Gabriel Scherer, review by Vincent Laviron)

### Internal/compiler-libs changes:

 - #463: a new Misc.Magic_number module for user-friendly parsing
   and validation of OCaml magic numbers.
   (Gabriel Scherer, review by Gabriel Radanne and Damien Doligez)

- #1176: encourage better compatibility with older Microsoft C compilers by
  using GCC's -Wdeclaration-after-statement when available. Introduce
  Caml_inline to stop abuse of the inline keyword on MSVC and to help ensure
  that only static inline is used in the codebase (erroneous instance in
  runtime/win32.c removed).
  (David Allsopp, review by Oliver Andrieu and Xavier Leroy)

- #8934: Stop relying on location to track usage
  (Thomas Refis, review by Gabriel Radanne)

- #8970: separate value patterns (matching on values) from computation patterns
  (matching on the effects of a copmutation) in the typedtree.
  (Gabriel Scherer, review by Jacques Garrigue and Alain Frisch)

- #9060: ensure that Misc.protect_refs preserves backtraces
  (Gabriel Scherer, review by Guillaume Munch-Maccagnoni and David Allsopp)

- #9021: expose compiler Longident.t parsers
  (Florian Angeletti, review by Gabriel Scherer)

- #9078: make all compilerlibs/ available to ocamltest.
  (Gabriel Scherer, review by Sébastien Hinderer)

- #9079: typecore/parmatch: refactor ppat_of_type and refine
  the use of backtracking on wildcard patterns
  (Florian Angeletti, Jacques Garrigue, Gabriel Scherer,
   review by Thomas Refis)

- #9081: typedtree, make the pat_env field of pattern data immutable
  (Gabriel Scherer, review by Jacques Garrigue, report by Alain Frisch)

- #9178, #9182, #9196: refactor label-disambiguation (Typecore.NameChoice)
  (Gabriel Scherer, Thomas Refis, Florian Angeletti and Jacques Garrigue,
   reviewing each other without self-loops)

- #9211, #9215: fix Makefile dependencies of compilerlibs archives and dynlink
  (Gabriel Scherer, review by Vincent Laviron and David Allsopp)

- #9305: Avoid polymorphic compare in Ident
  (Leo White, review by Xavier Leroy and Gabriel Scherer)

### Build system:

- #9250: Add --disable-ocamltest to configure and disable building for
  non-development builds.
  (David Allsopp, review by Sébastien Hinderer)

### Bug fixes:

- #7683, #1499: Fixes one case where the evaluation order in native-code
  may not match the one in bytecode.
  (Nicolás Ojeda Bär, report by Pierre Chambart, review by Gabriel Scherer)

- #9064: Relax the level handling when unifying row fields
  (Leo White, review by Jacques Garrigue)

- #9097: Do not emit references to dead labels introduced by #2321 (spacetime).
  (Greta Yorsh, review by Mark Shinwell)

- #9225: Do not drop bytecode debug info after C calls.
  (Stephen Dolan, review by Gabriel Scherer and Jacques-Henri Jourdan)

- #9231: Make sure a debug event (and the corresponding debug
  information) is inserted after every primitive that can appear in a
  collected call stack, and make sure ocamlc preserves such events
  even if they are at tail position.
  (Jacques-Henri Jourdan, review by Gabriel Scherer)

- #9274, avoid reading cmi file while printing types
  (Florian Angeletti, review by Gabriel Scherer)

- #9309, #9318: Fix exhaustivity checking with empty types
  (Florian Angeletti, Stefan Muenzel and Thomas Refis, review by Gabriel Scherer
  and Thomas Refis)

- #9343: Re-enable `-short-paths` for some error messages
  (Leo White, review by Florian Angeletti)

OCaml 4.10.0
------------

(Changes that can break existing programs are marked with a "*")

### Language features

- #7757, #1726: multi-indices for extended indexing operators:
  `a.%{0;1;2}` desugars to `( .%{ ;.. } ) a [|0;1;2|]`
  (Florian Angeletti, review by Gabriel Radanne)

* #1859, #9117: enforce safe (immutable) strings by removing
  the -unsafe-string option by default. This can be overridden by
  a configure-time option (available since 4.04 in 2016):
  --disable-force-safe-string since 4.08, -no-force-safe-since
  between 4.07 and 4.04.
  In the force-safe-string mode (now the default), the return type of the
  String_val macro in C stubs is `const char*` instead of
  `char*`. This change may break C FFI code.
  (Kate Deplaix)


- #6662, #8908: allow writing "module _ = E" to ignore module expressions
  (Thomas Refis, review by Gabriel Radanne)

### Runtime system:

- #8809, #9292: Add a best-fit allocator for the major heap; still
  experimental, it should be much better than current allocation
  policies (first-fit and next-fit) for programs with large heaps,
  reducing both GC cost and memory usage.
  This new best-fit is not (yet) the default; set it explicitly with
  OCAMLRUNPARAM="a=2" (or Gc.set from the program). You may also want
  to increase the `space_overhead` parameter of the GC (a percentage,
  80 by default), for example OCAMLRUNPARAM="o=85", for optimal
  speed.
  (Damien Doligez, review by Stephen Dolan, Jacques-Henri Jourdan,
   Xavier Leroy, Leo White)

* #8713, #8940, #9115, #9143, #9202, #9251:
  Introduce a state table in the runtime to contain the global variables.
  (The Multicore runtime will have one such state for each domain.)

   This changes the status of some internal variables of the OCaml runtime;
   in many cases the header file originally defining the internal variable
   provides a compatibility macro with the old name, but programs
   re-defining those variables by hand need to be fixed.

   (KC Sivaramakrishnan and Stephen Dolan,
    compatibility hacking by David Allsopp, Florian Angeletti, Kate Deplaix,
    Jacques Garrigue, Guillaume Munch-Maccagnoni and Nicolás Ojeda Bär,
    review by David Allsopp, Alain Frisch, Nicolás Ojeda Bär,
    Gabriel Scherer, Damien Doligez, and Guillaume Munch-Maccagnoni)

- #8993: New C functions caml_process_pending_actions{,_exn} in
  caml/signals.h, intended for executing all pending actions inside
  long-running C functions (requested minor and major collections,
  signal handlers, finalisers, and memprof callbacks). The function
  caml_process_pending_actions_exn returns any exception arising
  during their execution, allowing resources to be cleaned-up before
  re-raising.
  (Guillaume Munch-Maccagnoni, review by Jacques-Henri Jourdan,
   Stephen Dolan, and Gabriel Scherer)

* #8691, #8897, #9027: Allocation functions are now guaranteed not to
  trigger any OCaml callback when called from C. In long-running C
  functions, this can be replaced with calls to
  caml_process_pending_actions at safe points.
  Side effect of this change: in bytecode mode, polling for
  asynchronous callbacks is performed at every minor heap allocation,
  in addition to function calls and loops as in previous OCaml
  releases.
  (Jacques-Henri Jourdan, review by Stephen Dolan, Gabriel Scherer and
   Guillaume Munch-Maccagnoni)

* #9037: caml_check_urgent_gc is now guaranteed not to trigger any
  finaliser. In long-running C functions, this can be replaced
  with calls to caml_process_pending_actions at safe points.
  (Guillaume Munch-Maccagnoni, review by Jacques-Henri Jourdan and
   Stephen Dolan)


- #8619: Ensure Gc.minor_words remains accurate after a GC.
  (Stephen Dolan, Xavier Leroy and David Allsopp,
   review by Xavier Leroy and Gabriel Scherer)

- #8667: Limit GC credit to 1.0
  (Leo White, review by Damien Doligez)

- #8670: Fix stack overflow detection with systhreads
  (Stephen Dolan, review by Xavier Leroy, Anil Madhavapeddy, Gabriel Scherer,
   Frédéric Bour and Guillaume Munch-Maccagnoni)

* #8711: The major GC hooks are no longer allowed to interact with the
   OCaml heap.
   (Jacques-Henri Jourdan, review by Damien Doligez)

- #8630: Use abort() instead of exit(2) in caml_fatal_error, and add
  the new hook caml_fatal_error_hook.
  (Jacques-Henri Jourdan, review by Xavier Leroy)

- #8641: Better call stacks when a C call is involved in byte code mode
  (Jacques-Henri Jourdan, review by Xavier Leroy)

- #8634, #8668, #8684, #9103 (originally #847): Statistical memory profiling.
  In OCaml 4.10, support for allocations in the minor heap in native
  mode is not available, and callbacks for promotions and
  deallocations are not available.
  Hence, there is not any public API for this feature yet.
  (Jacques-Henri Jourdan, review by Stephen Dolan, Gabriel Scherer
   and Damien Doligez)

- #9268, #9271: Fix bytecode backtrace generation with large integers present.
  (Stephen Dolan and Mark Shinwell, review by Gabriel Scherer and
   Jacques-Henri Jourdan)

### Standard library:

- #8760: List.concat_map : ('a -> 'b list) -> 'a list -> 'b list
  (Gabriel Scherer, review by Daniel Bünzli and Thomas Refis)

- #8832: List.find_map : ('a -> 'b option) -> 'a list -> 'b option
  (Gabriel Scherer, review by Jeremy Yallop, Nicolás Ojeda Bär
   and Daniel Bünzli)

- #7672, #1492: Add `Filename.quote_command` to produce properly-quoted
  commands for execution by Sys.command.
  (Xavier Leroy, review by David Allsopp and Damien Doligez)

- #8971: Add `Filename.null`, the conventional name of the "null" device.
  (Nicolás Ojeda Bär, review by Xavier Leroy and Alain Frisch)

- #8651: add '%#F' modifier in printf to output OCaml float constants
  in hexadecimal
  (Pierre Roux, review by Gabriel Scherer and Xavier Leroy)


- #8657: Optimization in [Array.make] when initializing with unboxed
   or young values.
   (Jacques-Henri Jourdan, review by Gabriel Scherer and Stephen Dolan)

- #8716: Optimize [Array.fill] and [Hashtbl.clear] with a new runtime primitive
  (Alain Frisch, review by David Allsopp, Stephen Dolan and Damien Doligez)

- #8530: List.sort: avoid duplicate work by chop
  (Guillaume Munch-Maccagnoni, review by David Allsopp, Damien Doligez and
   Gabriel Scherer)

### Other libraries:

- #1939, #2023: Implement Unix.truncate and Unix.ftruncate on Windows.
  (Florent Monnier and Nicolás Ojeda Bär, review by David Allsopp)

### Code generation and optimizations:

- #8806: Add an [@@immediate64] attribute for types that are known to
  be immediate only on 64 bit platforms
  (Jérémie Dimino, review by Vladimir Keleshev)

- #9028, #9032: Fix miscompilation by no longer assuming that
  untag_int (tag_int x) = x in Cmmgen; the compilation of `(n lsl 1) + 1`,
  for example, would be incorrect if evaluated with a large value for `n`.
  (Stephen Dolan, review by Vincent Laviron and Xavier Leroy)

- #8672: Optimise Switch code generation on booleans.
  (Stephen Dolan, review by Pierre Chambart)


- #8990: amd64: Emit 32bit registers for Iconst_int when we can
  (Xavier Clerc, Tom Kelly and Mark Shinwell, review by Xavier Leroy)

- #2322: Add pseudo-instruction `Ladjust_trap_depth` to replace
  dummy Lpushtrap generated in linearize
  (Greta Yorsh and Vincent Laviron, review by Xavier Leroy)

- #8707: Simplif: more regular treatment of Tupled and Curried functions
  (Gabriel Scherer, review by Leo White and Alain Frisch)

- #8526: Add compile-time option -function-sections in ocamlopt to emit
  each function in a separate named text section on supported targets.
  (Greta Yorsh, review by Pierre Chambart)

- #2321: Eliminate dead ICatch handlers
  (Greta Yorsh, review by Pierre Chambart and Vincent Laviron)

- #8919: lift mutable lets along with immutable ones
  (Leo White, review by Pierre Chambart)

- #8909: Graph coloring register allocator: the weights put on
  preference edges should not be divided by 2 in branches of
  conditional constructs, because it is not good for performance
  and because it leads to ignoring preference edges with 0 weight.
  (Eric Stavarache, review by Xavier Leroy)

- #9006: int32 code generation improvements
  (Stephen Dolan, designed with Greta Yorsh, review by Xavier Clerc,
   Xavier Leroy and Alain Frisch)

- #9041: amd64: Avoid stall in sqrtsd by clearing destination.
  (Stephen Dolan, with thanks to Andrew Hunter, Will Hasenplaugh,
   Spiros Eliopoulos and Brian Nigito. Review by Xavier Leroy)

- #2165: better unboxing heuristics for let-bound identifiers
  (Alain Frisch, review by Vincent Laviron and Gabriel Scherer)

- #8735: unbox across static handlers
  (Alain Frisch, review by Vincent Laviron and Gabriel Scherer)

### Manual and documentation:

- #8718, #9089: syntactic highlighting for code examples in the manual
  (Florian Angeletti, report by Anton Kochkov, review by Gabriel Scherer)

- #9101: add links to section anchor before the section title,
  make the name of those anchor explicits.
  (Florian Angeletti, review by Daniel Bünzli, Sébastien Hinderer,
   and Gabriel Scherer)

- #9257, cautionary guidelines for using the internal runtime API
  without too much updating pain.
  (Florian Angeletti, review by Daniel Bünzli, Guillaume Munch-Maccagnoni
   and KC Sivaramakrishnan)


- #8950: move local opens in pattern out of the extension chapter
  (Florian Angeletti, review and suggestion by Gabriel Scherer)

- #9088, #9097: fix operator character classes
  (Florian Angeletti, review by Gabriel Scherer,
   report by Clément Busschaert)

- #9169: better documentation for the best-fit allocation policy
  (Gabriel Scherer, review by Guillaume Munch-Maccagnoni
   and Florian Angeletti)

### Compiler user-interface and warnings:

- #8833: Hint for (type) redefinitions in toplevel session
  (Florian Angeletti, review by Gabriel Scherer)

- #2127, #9185: Refactor lookup functions
  Included observable changes:
    - makes the location of usage warnings and alerts for constructors more
      precise
    - don't warn about a constructor never being used to build values when it
      has been defined as private
  (Leo White, Hugo Heuzard review by Thomas Refis, Florian Angeletti)

- #8702, #8777: improved error messages for fixed row polymorphic variants
  (Florian Angeletti, report by Leo White, review by Thomas Refis)

- #8844: Printing faulty constructors, inline records fields and their types
  during type mismatches. Also slightly changed other type mismatches error
  output.
  (Mekhrubon Turaev, review by Florian Angeletti, Leo White)

- #8885: Warn about unused local modules
  (Thomas Refis, review by Alain Frisch)

- #8872: Add ocamlc option "-output-complete-exe" to build a self-contained
  binary for bytecode programs, containing the runtime and C stubs.
  (Stéphane Glondu, Nicolás Ojeda Bär, review by Jérémie Dimino and Daniel
  Bünzli)

- #8874: add tests for typechecking error messages and pack them into
  pretty-printing boxes.
  (Oxana Kostikova, review by Gabriel Scherer)

- #8891: Warn about unused functor parameters
  (Thomas Refis, review by Gabriel Radanne)

- #8903: Improve errors for first-class modules
  (Leo White, review by Jacques Garrigue)

- #8914: clarify the warning on unboxable types used in external primitives (61)
  (Gabriel Scherer, review by Florian Angeletti, report on the Discourse forum)

- #9046: disable warning 30 by default
  This outdated warning complained on label/constructor name conflicts
  within a mutually-recursive type declarations; there is now no need
  to complain thanks to type-based disambiguation.
  (Gabriel Scherer)

### Tools:

* #6792, #8654 ocamldebug now supports programs using Dynlink. This
  changes ocamldebug messages, which may break compatibility
  with older emacs modes.
  (whitequark and Jacques-Henri Jourdan, review by Gabriel Scherer
   and Xavier Clerc)

- #8621: Make ocamlyacc a Windows Unicode application
  (David Allsopp, review by Nicolás Ojeda Bär)

* #8834, `ocaml`: adhere to the XDG base directory specification to
  locate an `.ocamlinit` file. Reads an `$XDG_CONFIG_HOME/ocaml/init.ml`
  file before trying to lookup `~/.ocamlinit`. On Windows the behaviour
  is unchanged.
  (Daniel C. Bünzli, review by David Allsopp, Armaël Guéneau and
   Nicolás Ojeda Bär)

- #9113: ocamldoc: fix the rendering of multi-line code blocks
  in the 'man' backend.
  (Gabriel Scherer, review by Florian Angeletti)

- #9127, #9130: ocamldoc: fix the formatting of closing brace in record types.
  (David Allsopp, report by San Vu Ngoc)

### Build system:

- #8840: use ocaml{c,opt}.opt when available to build internal tools
  On my machine this reduces parallel-build times from 3m30s to 2m50s.
  (Gabriel Scherer, review by Xavier Leroy and Sébastien Hinderer)

- #8650: ensure that "make" variables are defined before use;
  revise generation of config/util.ml to better quote special characters
  (Xavier Leroy, review by David Allsopp)

- #8690, #8696: avoid rebuilding the world when files containing primitives
  change.
  (Stephen Dolan, review by Gabriel Scherer, Sébastien Hinderer and
   Thomas Refis)

- #8835: new configure option --disable-stdlib-manpages to disable building
  and installation of the library manpages.
  (David Allsopp, review by Florian Angeletti and Gabriel Scherer)

- #8837: build manpages using ocamldoc.opt when available
  cuts the manpages build time from 14s to 4s
  (Gabriel Scherer, review by David Allsopp and Sébastien Hinderer,
   report by David Allsopp)

- #8843, #8841: fix use of off_t on 32-bit systems.
  (Stephen Dolan, report by Richard Jones, review by Xavier Leroy)

- #8947, #9134, #9302, #9311: fix/improve support for the BFD library
  (Sébastien Hinderer, review by Damien Doligez and David Allsopp)

- #8951: let make's default target build the compiler
  (Sébastien Hinderer, review by David Allsopp)

- #8995: allow developers to specify frequently-used configure options in
  Git (ocaml.configure option) and a directory for host-specific, shareable
  config.cache files (ocaml.configure-cache option). See HACKING.adoc for
  further details.
  (David Allsopp, review by Gabriel Scherer)

- #9136: Don't propagate Cygwin-style prefix from configure to
  Makefile.config on Windows ports.
  (David Allsopp, review by Sébastien Hinderer)

### Internal/compiler-libs changes:

- #8828: Added abstractions for variants, records, constructors, fields and
  extension constructor types mismatch.
  (Mekhrubon Turaev, review by Florian Angeletti, Leo White and Gabriel Scherer)

- #7927, #8527: Replace long tuples into records in typeclass.ml
  (Ulugbek Abdullaev, review by David Allsopp and Gabriel Scherer)

- #1963: split cmmgen into generic Cmm helpers and clambda transformations
  (Vincent Laviron, review by Mark Shinwell)

- #1901: Fix lexing of character literals in comments
  (Pieter Goetschalckx, review by Damien Doligez)

- #1932: Allow octal escape sequences and identifiers containing apostrophes
  in ocamlyacc actions and comments.
  (Pieter Goetschalckx, review by Damien Doligez)

- #2288: Move middle end code from [Asmgen] to [Clambda_middle_end] and
  [Flambda_middle_end].  Run [Un_anf] from the middle end, not [Cmmgen].
  (Mark Shinwell, review by Pierre Chambart)

- #8692: Remove Misc.may_map and similar
  (Leo White, review by Gabriel Scherer and Thomas Refis)

- #8677: Use unsigned comparisons in amd64 and i386 emitter of Lcondbranch3.
  (Greta Yorsh, review by Xavier Leroy)

- #8766: Parmatch: introduce a type for simplified pattern heads
  (Gabriel Scherer and Thomas Refis, review by Stephen Dolan and
   Florian Angeletti)

- #8774: New implementation of Env.make_copy_of_types
  (Alain Frisch, review by Thomas Refis, Leo White and Jacques Garrigue)

- #7924: Use a variant instead of an int in Bad_variance exception
  (Rian Douglas, review by Gabriel Scherer)

- #8890: in -dtimings output, show time spent in C linker clearly
  (Valentin Gatien-Baron)

- #8910, #8911: minor improvements to the printing of module types
  (Gabriel Scherer, review by Florian Angeletti)

- #8913: ocamltest: improve 'promote' implementation to take
  skipped lines/bytes into account
  (Gabriel Scherer, review by Sébastien Hinderer)

- #8908: Use an option instead of a string for module names ("_" becomes None),
  and a dedicated type for functor parameters: "()" maps to "Unit" (instead of
  "*").
  (Thomas Refis, review by Gabriel Radanne)

- #8928: Move contains_calls and num_stack_slots from Proc to Mach.fundecl
  (Greta Yorsh, review by Florian Angeletti and Vincent Laviron)

- #8959, #8960, #8968, #9023: minor refactorings in the typing of patterns:
  + refactor the {let,pat}_bound_idents* functions
  + minor bugfix in type_pat
  + refactor the generic pattern-traversal functions
    in Typecore and Typedtree
  + restrict the use of Need_backtrack
  (Gabriel Scherer and Florian Angeletti,
   review by Thomas Refis and Gabriel Scherer)

- #9030: clarify and document the parameter space of type_pat
  (Gabriel Scherer and Florian Angeletti and Jacques Garrigue,
   review by Florian Angeletti and Thomas Refis)

- #8975: "ocamltests" files are no longer required or used by
  "ocamltest". Instead, any text file in the testsuite directory containing a
  valid "TEST" block will be automatically included in the testsuite.
  (Nicolás Ojeda Bär, review by Gabriel Scherer and Sébastien Hinderer)

- #8992: share argument implementations between executables
  (Florian Angeletti, review by Gabriel Scherer)

- #9015: fix fatal error in pprint_ast (#8789)
  (Damien Doligez, review by Thomas Refis)

### Bug fixes:

- #5673, #7636: unused type variable causes generalization error
  (Jacques Garrigue and Leo White, review by Leo White,
   reports by Jean-Louis Giavitto and Christophe Raffalli)

- #6922, #8955: Fix regression with -principal type inference for inherited
  methods, allowing to compile ocamldoc with -principal
  (Jacques Garrigue, review by Leo White)

- #7925, #8611: fix error highlighting for exceptionally
  long toplevel phrases
  (Kyle Miller, reported by Armaël Guéneau, review by Armaël Guéneau
   and Nicolás Ojeda Bär)

- #8622: Don't generate #! headers over 127 characters.
  (David Allsopp, review by Xavier Leroy and Stephen Dolan)

- #8715: minor bugfixes in CamlinternalFormat; removes the unused
  and misleading function CamlinternalFormat.string_of_formatting_gen
  (Gabriel Scherer and Florian Angeletti,
   review by Florian Angeletti and Gabriel Radanne)

- #8792, #9018: Possible (latent) bug in Ctype.normalize_type
  removed incrimined Btype.log_type, replaced by Btype.set_type
  (Jacques Garrigue, report by Alain Frisch, review by Thomas Refis)

- #8856, #8860: avoid stackoverflow when printing cyclic type expressions
  in some error submessages.
  (Florian Angeletti, report by Mekhrubon Turaev, review by Leo White)

- #8875: fix missing newlines in the output from MSVC invocation.
  (Nicolás Ojeda Bär, review by Gabriel Scherer)

- #8921, #8924: Fix stack overflow with Flambda
  (Vincent Laviron, review by Pierre Chambart and Leo White,
   report by Aleksandr Kuzmenko)

- #8892, #8895: fix the definition of Is_young when CAML_INTERNALS is not
  defined.
  (David Allsopp, review by Xavier Leroy)

- #8896: deprecate addr typedef in misc.h
  (David Allsopp, suggestion by Xavier Leroy)

- #8981: Fix check for incompatible -c and -o options.
  (Greta Yorsh, review by Damien Doligez)

- #9019, #9154: Unsound exhaustivity of GADTs from incomplete unification
  Also fixes bug found by Thomas Refis in #9012
  (Jacques Garrigue, report and review by Leo White, Thomas Refis)

- #9031: Unregister Windows stack overflow handler while shutting
  the runtime down.
  (Dmitry Bely, review by David Allsopp)

- #9051: fix unregistered local root in win32unix/select.c (could result in
  `select` returning file_descr-like values which weren't in the original sets)
  and correct initialisation of some blocks allocated with caml_alloc_small.
  (David Allsopp, review by Xavier Leroy)

- #9073, #9120: fix incorrect GC ratio multiplier when allocating custom blocks
  with caml_alloc_custom_mem in runtime/custom.c
  (Markus Mottl, review by Gabriel Scherer and Damien Doligez)

- #9209, #9212: fix a development-version regression caused by #2288
  (Kate Deplaix and David Allsopp, review by Sébastien Hinderer
   and Gabriel Scherer )

- #9218, #9269: avoid a rare wrong module name error with "-annot" and
  inline records.
  (Florian Angeletti, review by Gabriel Scherer, report by Kate Deplaix)

- #9261: Fix a soundness bug in Rec_check, new in 4.10 (from #8908)
  (Vincent Laviron, review by Jeremy Yallop and Gabriel Scherer)

OCaml 4.09 maintenance branch:
------------------------------

- #8855, #8858: Links for tools not created when installing with
  --disable-installing-byecode-programs (e.g. ocamldep.opt installed, but
  ocamldep link not created)
  (David Allsopp, report by Thomas Leonard)

- #8953, #8954: Fix error submessages in the toplevel: do not display
  dummy locations
  (Armaël Guéneau, review by Gabriel Scherer)

- #8965, #8979: Alpine build failure caused by check-parser-uptodate-or-warn.sh
  (Gabriel Scherer and David Allsopp, report by Anton Kochkov)

- #8985, #8986: fix generation of the primitives when the locale collation is
  incompatible with C.
  (David Allsopp, review by Nicolás Ojeda Bär, report by Sebastian Rasmussen)

- #9050, #9076: install missing compilerlibs/ocamlmiddleend archives
  (Gabriel Scherer, review by Florian Angeletti, report by Olaf Hering)

- #9144, #9180: multiple definitions of global variables in the C runtime,
  causing problems with GCC 10.0 and possibly with other C compilers
  (Xavier Leroy, report by Jürgen Reuter, review by Mark Shinwell)

- #9180: pass -fno-common option to C compiler when available,
  so as to detect problematic multiple definitions of global variables
  in the C runtime
  (Xavier Leroy, review by Mark Shinwell)

- #9128: Fix a bug in bytecode mode which could lead to a segmentation
  fault. The bug was caused by the fact that the atom table shared a
  page with some bytecode. The fix makes sure both the atom table and
  the minor heap have their own pages.
  (Jacques-Henri Jourdan, review by Stephen Dolan, Xavier Leroy and
   Gabriel Scherer)

OCaml 4.09.0 (19 September 2019):
---------------------------------

### Runtime system:

* #1725, #2279: Deprecate Obj.set_tag and Obj.truncate
  (Stephen Dolan, review by Gabriel Scherer, Damien Doligez and Xavier Leroy)

* #2240: Constify "identifier" in struct custom_operations
  (Cedric Cellier, review by Xavier Leroy)

* #2293: Constify "caml_named_value"
  (Stephen Dolan, review by Xavier Leroy)

- #8787, #8788: avoid integer overflow in caml_output_value_to_bytes
  (Jeremy Yallop, report by Marcello Seri)


- #2075, #7729: rename _T macro used to support Unicode in the (Windows) runtime
  in order to avoid compiler warning
  (Nicolás Ojeda Bär, review by Gabriel Scherer and David Allsopp)

- #2250: Remove extra integer sign-extension in compare functions
  (Stefan Muenzel, review by Xavier Leroy)

- #8607: Remove obsolete macros for pre-2002 MSVC support
  (Stephen Dolan, review by Nicolás Ojeda Bär and David Allsopp)

- #8656: Fix a bug in [caml_modify_generational_global_root]
  (Jacques-Henri Jourdan, review by Gabriel Scherer)

### Standard library:

- #2262: take precision (.<n>) and flags ('+' and ' ') into account
  in printf %F
  (Pierre Roux, review by Gabriel Scherer)

- #6148, #8596: optimize some buffer operations
  (Damien Doligez, reports by John Whitington and Alain Frisch,
   review by Jeremy Yallop and Gabriel Scherer)

### Other libraries:

* #2318: Delete the graphics library. This library is now available
  as a separate "graphics" package in opam. Its new home is:
  https://github.com/ocaml/graphics
  (Jérémie Dimino, review by Nicolás Ojeda Bär, Xavier Leroy and
   Sébastien Hinderer)

* #2289: Delete the vmthreads library. This library was deprecated in 4.08.0.
  (Jérémie Dimino)

- #2112: Fix Thread.yield unfairness with busy threads yielding to each
  other.
  (Andrew Hunter, review by Jacques-Henri Jourdan, Spiros Eliopoulos, Stephen
  Weeks, & Mark Shinwell)

- #7903, #2306: Make Thread.delay interruptible by signals again
  (Xavier Leroy, review by Jacques-Henri Jourdan and Edwin Török)

- #2248: Unix alloc_sockaddr: Fix read of uninitialized memory for an
  unbound Unix socket. Add support for receiving abstract (Linux) socket paths.
  (Tim Cuthbertson, review by Sébastien Hinderer and Jérémie Dimino)

### Compiler user-interface and warnings:

* #2276: Remove support for compiler plugins and hooks (also adds
  [Dynlink.unsafe_get_global_value])
  (Mark Shinwell, Xavier Clerc, review by Nicolás Ojeda Bär,
  Florian Angeletti, David Allsopp and Xavier Leroy)

- #2301: Hint on type error on int literal
  (Jules Aguillon, review by Nicolás Ojeda Bär , Florian Angeletti,
  Gabriel Scherer and Armaël Guéneau)

* #2314: Remove support for gprof profiling.
  (Mark Shinwell, review by Xavier Clerc and Stephen Dolan)

- #2190: fix pretty printing (using Pprintast) of "lazy ..." patterns and
  "fun (type t) -> ..." expressions.
  (Nicolás Ojeda Bär, review by Gabriel Scherer)

- #2277: Use newtype names as type variable names
  The inferred type of (fun (type t) (x : t) -> x)
  is now printed as ('t -> 't) rather than ('a -> 'a).
  (Matthew Ryan)


- #2309: New options -with-runtime and -without-runtime in ocamlopt/ocamlc
  that control the inclusion of the runtime system in the generated program.
  (Lucas Pluvinage, review by Daniel Bünzli, Damien Doligez, David Allsopp
   and Florian Angeletti)

- #3819, #8546 more explanations and tests for illegal permutation
  (Florian Angeletti, review by Gabriel Scherer)

- #8537: fix the -runtime-variant option for bytecode
  (Damien Doligez, review by David Allsopp)

- #8541: Correctly print multi-lines locations
  (Louis Roché, review by Gabriel Scherer)

- #8579: Better error message for private constructors
  of an extensible variant type
  (Guillaume Bury, review by many fine eyes)

### Code generation and optimizations:

- #2278: Remove native code generation support for 32-bit Intel macOS,
  iOS and other Darwin targets.
  (Mark Shinwell, review by Nicolás Ojeda Bär and Xavier Leroy)

- #8547: Optimize matches that are an affine function of the input.
  (Stefan Muenzel, review by Alain Frisch, Gabriel Scherer)


- #1904, #7931: Add FreeBSD/aarch64 support
  (Greg V, review by Sébastien Hinderer, Stephen Dolan, Damien Doligez
   and Xavier Leroy)

- #8507: Shorten symbol names of anonymous functions in Flambda mode
  (the directory portions are now hidden)
  (Mark Shinwell, review by Nicolás Ojeda Bär)

- #8681, #8699, #8712: Fix code generation with nested let rec of functions.
  (Stephen Dolan, Leo White, Gabriel Scherer and Pierre Chambart,
   review by Gabriel Scherer, reports by Alexey Solovyev and Jonathan French)

### Manual and documentation:

- #7584, #8538: Document .cmt* files in the "overview" of ocaml{c,opt}
  (Oxana Kostikova, rewiew by Florian Angeletti)


- #8757: Rename Pervasives to Stdlib in core library documentation.
  (Ian Zimmerman, review by David Allsopp)

- #8515: manual, precise constraints on reexported types
  (Florian Angeletti, review by Gabriel Scherer)

### Tools:

- #2221: ocamldep will now correctly allow a .ml file in an include directory
  that appears first in the search order to shadow a .mli appearing in a later
  include directory.
  (Nicolás Ojeda Bär, review by Florian Angeletti)

### Internal/compiler-libs changes:

- #1579: Add a separate types for clambda primitives
  (Pierre Chambart, review by Vincent Laviron and Mark Shinwell)

- #1965: remove loop constructors in Cmm and Mach
  (Vincent Laviron)

- #1973: fix compilation of catches with multiple handlers
  (Vincent Laviron)

- #2228, #8545: refactoring the handling of .cmi files
  by moving the logic from Env to a new module Persistent_env
  (Gabriel Scherer, review by Jérémie Dimino and Thomas Refis)

- #2229: Env: remove prefix_idents cache
  (Thomas Refis, review by Frédéric Bour and Gabriel Scherer)

- #2237, #8582: Reorder linearisation of Trywith to avoid a call instruction
  (Vincent Laviron and Greta Yorsh, additional review by Mark Shinwell;
  fix in #8582 by Mark Shinwell, Xavier Leroy and Anil Madhavapeddy)

- #2265: Add bytecomp/opcodes.mli
  (Mark Shinwell, review by Nicolás Ojeda Bär)

- #2268: Improve packing mechanism used for building compilerlibs modules
  into the Dynlink libraries
  (Mark Shinwell, Stephen Dolan, review by David Allsopp)

- #2280: Don't make more Clambda constants after starting Cmmgen
  (Mark Shinwell, review by Vincent Laviron)

- #2281: Move some middle-end files around
  (Mark Shinwell, review by Pierre Chambart and Vincent Laviron)

- #2283: Add [is_prefix] and [find_and_chop_longest_common_prefix] to
  [Misc.Stdlib.List]
  (Mark Shinwell, review by Alain Frisch and Stephen Dolan)

- #2284: Add various utility functions to [Misc] and remove functions
  from [Misc.Stdlib.Option] that are now in [Stdlib.Option]
  (Mark Shinwell, review by Thomas Refis)

- #2286: Functorise [Consistbl]
  (Mark Shinwell, review by Gabriel Radanne)

- #2291: Add [Compute_ranges] pass
  (Mark Shinwell, review by Vincent Laviron)

- #2292: Add [Proc.frame_required] and [Proc.prologue_required].
  Move tail recursion label creation to [Linearize].  Correctly position
  [Lprologue] relative to [Iname_for_debugger] operations.
  (Mark Shinwell, review by Vincent Laviron)

- #2308: More debugging information on [Cmm] terms
  (Mark Shinwell, review by Stephen Dolan)

- #7878, #8542: Replaced TypedtreeIter with tast_iterator
  (Isaac "Izzy" Avram, review by Gabriel Scherer and Nicolás Ojeda Bär)

- #8598: Replace "not is_nonexpansive" by "maybe_expansive".
  (Thomas Refis, review by David Allsopp, Florian Angeletti, Gabriel Radanne,
   Gabriel Scherer and Xavier Leroy)

- #9275: Short circuit simple inclusion checks
  (Leo White, review by Thomas Refis)

### Compiler distribution build system:

- #2267: merge generation of header programs, also fixing parallel build on
  Cygwin.
  (David Allsopp, review by Sébastien Hinderer)

- #8514: Use boot/ocamlc.opt for building, if available.
  (Stephen Dolan, review by Gabriel Scherer)

### Bug fixes:

- #8864, #8865: Fix native compilation of left shift by (word_size - 1)
  (Vincent Laviron, report by Murilo Giacometti Rocha, review by Xavier Leroy)

- #2296: Fix parsing of hexadecimal floats with underscores in the exponent.
  (Hugo Heuzard and Xavier Leroy, review by Gabriel Scherer)

- #8800: Fix soundness bug in extension constructor inclusion
  (Leo White, review by Jacques Garrigue)

- #8848: Fix x86 stack probe CFI information in caml_c_call and
  caml_call_gc
  (Tom Kelly, review by Xavier Leroy)


- #7156, #8594: make top level use custom printers if they are available
  (Andrew Litteken, report by Martin Jambon, review by Nicolás Ojeda Bär,
   Thomas Refis, Armaël Guéneau, Gabriel Scherer, David Allsopp)

- #3249: ocamlmklib should reject .cmxa files
  (Xavier Leroy)

- #7937, #2287: fix uncaught Unify exception when looking for type
  declaration
  (Florian Angeletti, review by Jacques Garrigue)

- #8610, #8613: toplevel printing, consistent deduplicated name for types
  (Florian Angeletti, review by Thomas Refis and Gabriel Scherer,
   reported by Xavier Clerc)

- #8635, #8636: Fix a bad side-effect of the -allow-approx option of
  ocamldep. It used to turn some errors into successes
  (Jérémie Dimino)

- #8701, #8725: Variance of constrained parameters causes principality issues
  (Jacques Garrigue, report by Leo White, review by Gabriel Scherer)

- #8777(partial): fix position information in some polymorphic variant
  error messages about missing tags
  (Florian Angeletti, review by Thomas Refis)

- #8779, more cautious variance computation to avoid missing cmis
  (Florian Angeletti, report by Antonio Nuno Monteiro, review by Leo White)

- #8810: Env.lookup_module: don't allow creating loops
  (Thomas Refis, report by Leo White, review by Jacques Garrigue)

- #8862, #8871: subst: preserve scopes
  (Thomas Refis, report by Leo White, review by Jacques Garrigue)

- #8921, #8924: Fix stack overflow with Flambda
  (Vincent Laviron, review by Pierre Chambart and Leo White,
   report by Aleksandr Kuzmenko)

- #8944: Fix "open struct .. end" on clambda backend
  (Thomas Refis, review by Leo White, report by Damon Wang and Mark Shinwell)

OCaml 4.08.1 (5 August 2019)
----------------------------

### Bug fixes:

- #7887: ensure frame table is 8-aligned on ARM64 and PPC64
  (Xavier Leroy, report by Mark Hayden, review by Mark Shinwell
   and Gabriel Scherer)

- #8751: fix bug that could result in misaligned data section when compiling to
  native-code on amd64.  (observed with the mingw64 compiler)
  (Nicolás Ojeda Bär, review by David Allsopp)

- #8769, #8770: Fix assertion failure with -pack
  (Leo White, review by Gabriel Scherer, report by Fabian @copy)

- #8816, #8818: fix loading of packed modules with Dynlink (regression in
  #2176).
  (Leo White, report by Andre Maroneze, review by Gabriel Scherer)

- #8830: configure script: fix tool prefix detection and Debian's armhf
  detection
  (Stéphane Glondu, review by David Allsopp)

- #8843, #8841: fix use of off_t on 32-bit systems.
  (Stephen Dolan, report by Richard Jones, review by Xavier Leroy)

OCaml 4.08.0 (13 June 2019)
---------------------------

### Language features:

- #1947: Introduce binding operators (let*, let+, and* etc.)
  (Leo White, review by Thomas Refis)

- #1892: Allow shadowing of items coming from an include
  (Thomas Refis, review by Gabriel Radanne)

- #2122: Introduce local substitutions in signatures: "type t := type_expr"
  and "module M := Extended(Module).Path"
  (Thomas Refis, with help and review from Leo White, and Alain Frisch)

- #1804: New notion of "alerts" that generalizes the deprecated warning
      [@@ocaml.alert deprecated "Please use bar instead!"]
      [@@ocaml.alert unsafe "Please use safe_foo instead!"]
  (Alain Frisch, review by Leo White and Damien Doligez)

- #6422, #7083, #305, #1568: Allow `exception` under or-patterns
  (Thomas Refis, with help and review from Alain Frisch, Gabriel Scherer, Jeremy
  Yallop, Leo White and Luc Maranget)


- #1705: Allow @@attributes on exception declarations.
  (Hugo Heuzard, review by Gabriel Radanne and Thomas Refis)

- #1506, #2147, #2166, #2167: Extended `open` to arbitrary module
  expression in structures and to applicative paths in signatures
  (Runhang Li, review by Alain Frisch, Florian Angeletti, Jeremy Yallop,
  Leo White and Thomas Refis)

* #2106: .~ is now a reserved keyword, and is no longer available
  for use in extended indexing operators
  (Jeremy Yallop, review by Gabriel Scherer, Florian Angeletti, and
   Damien Doligez)

* #7841, #2041, #2235: allow modules from include directories
  to shadow other ones, even in the toplevel; for a example, including
  a directory that defines its own Result module will shadow the stdlib's.
  (Jérémie Dimino, review by Alain Frisch and David Allsopp)

### Type system:

- #2110: Partial support for GADTs inside or-patterns;
  The type equalities introduced by the GADT constructor are only
  available inside the or-pattern; they cannot be used in the
  right-hand-side of the clause, when both sides of the or-pattern
  agree on it.
  (Thomas Refis and Leo White, review by Jacques Garrigue)

- #1826: allow expanding a type to a private abbreviation instead of
  abstracting when removing references to an identifier.
  (Thomas Refis and Leo White, review by Jacques Garrigue)

- #1942, #2244: simplification of the static check
  for recursive definitions
  (Alban Reynaud and Gabriel Scherer,
   review by Jeremy Yallop, Armaël Guéneau and Damien Doligez)

### Standard library:

- #2128: Add Fun module: `id, const, flip, negate, protect`
  (protect is a "try_finally" combinator)
  https://caml.inria.fr/pub/docs/manual-ocaml/libref/Fun.html
  (Many fine eyes)

- #2010: Add Bool module
  https://caml.inria.fr/pub/docs/manual-ocaml/libref/Bool.html
  (Many fine eyes)

- #2011: Add Int module
  https://caml.inria.fr/pub/docs/manual-ocaml/libref/Int.html
  (Many fine eyes)

- #1940: Add Option module and Format.pp_print_option
  `none, some, value, get, bind, join, map, fold, iter`, etc.
  https://caml.inria.fr/pub/docs/manual-ocaml/libref/Option.html
  (Many fine eyes)

- #1956: Add Result module and Format.pp_print_result
  `ok, error, value, get_ok, bind, join, map, map_error`, etc.
  https://caml.inria.fr/pub/docs/manual-ocaml/libref/Result.html
  (Many fine eyes)

- #1855, #2118: Add `Fun.protect ~finally` for enforcing local
  invariants whether a function raises or not, similar to
  `unwind-protect` in Lisp and `FINALLY` in Modula-2. It is careful
  about preserving backtraces and treating exceptions in finally as
  errors.
  (Marcello Seri and Guillaume Munch-Maccagnoni, review by Daniel
  Bünzli, Gabriel Scherer, François Bobot, Nicolás Ojeda Bär, Xavier
  Clerc, Boris Yakobowski, Damien Doligez, and Xavier Leroy)

* #1605: Deprecate Stdlib.Pervasives. Following #1010, Pervasives
  is no longer needed and Stdlib should be used instead.
  (Jérémie Dimino, review by Nicolás Ojeda Bär)

- #2185: Add `List.filter_map`
  (Thomas Refis, review by Alain Frisch and Gabriel Scherer)

- #1957: Add Stack.{top_opt,pop_opt} and Queue.{peek_opt,take_opt}.
  (Vladimir Keleshev, review by Nicolás Ojeda Bär and Gabriel Scherer)

- #1182: Add new Printf formats %#d %#Ld %#ld %#nd (idem for %i and %u) for
  alternative integer formatting -- inserts '_' between blocks of digits.
  (ygrek, review by Gabriel Scherer)

- #1959: Add Format.dprintf, a printing function which outputs a closure
  usable with %t.
  (Gabriel Radanne, request by Armaël Guéneau,
   review by Florian Angeletti and Gabriel Scherer)

- #1986, #6450: Add Set.disjoint
  (Nicolás Ojeda Bär, review by Gabriel Scherer)

- #7812, #2125: Add Filename.chop_suffix_opt
  (Alain Frisch, review by Nicolás Ojeda Bär, suggestion by whitequark)

- #1864: Extend Bytes and Buffer with functions to read/write
  binary representations of numbers
  (Alain Frisch and Daniel Bünzli)

- #1458: Add unsigned operations unsigned_div, unsigned_rem, unsigned_compare
  and unsigned_to_int to modules Int32, Int64, Nativeint.
  (Nicolás Ojeda Bär, review by Daniel Bünzli, Alain Frisch and Max Mouratov)

- #2002: Add Format.pp_print_custom_break, a new more general kind of break
  hint that can emit non-whitespace characters.
  (Vladimir Keleshev and Pierre Weis, review by Josh Berdine, Gabriel Radanne)

- #1966: Add Format semantic tags using extensible sum types.
  (Gabriel Radanne, review by Nicolás Ojeda Bär)

- #1794: Add constants zero, one, minus_one and functions succ,
  pred, is_finite, is_infinite, is_nan, is_integer, trunc, round,
  next_after, sign_bit, min, max, min_max, min_num, max_num,
  min_max_num to module Float.
  (Christophe Troestler, review by Alain Frisch, Xavier Clerc and Daniel Bünzli)

- #1354, #2177: Add fma support to Float module.
  (Laurent Thévenoux, review by Alain Frisch, Jacques-Henri Jourdan,
  Xavier Leroy)



- #5072, #6655, #1876: add aliases in Stdlib for built-in types
  and exceptions.
  (Jeremy Yallop, reports by Pierre Letouzey and David Sheets,
   review by Valentin Gatien-Baron, Gabriel Scherer and Alain Frisch)

- #1731: Format, use raise_notrace to preserve backtraces.
  (Frédéric Bour, report by Jules Villard, review by Gabriel Scherer)

- #6701, #1185, #1803: make float_of_string and string_of_float
  locale-independent.
  (ygrek, review by Xavier Leroy and Damien Doligez)

- #7795, #1782: Fix off-by-one error in Weak.create.
  (KC Sivaramakrishnan, review by Gabriel Scherer and François Bobot)

- #7235: Format, flush err_formatter at exit.
  (Pierre Weis, request by Jun Furuse)

- #1857, #7812: Remove Sort module, deprecated since 2000 and emitting
  a deprecation warning since 4.02.
  (whitequark)

- #1923: Arg module sometimes misbehaved instead of rejecting invalid
  -keyword=arg inputs
  (Valentin Gatien-Baron, review by Gabriel Scherer)

- #1959: Small simplification and optimization to Format.ifprintf
  (Gabriel Radanne, review by Gabriel Scherer)

- #2119: clarify the documentation of Set.diff
  (Gabriel Scherer, suggestion by John Skaller)

- #2145: Deprecate the mutability of Gc.control record fields
  (Damien Doligez, review by Alain Frisch)

- #2159, #7874: annotate {String,Bytes}.equal as being [@@noalloc].
  (Pierre-Marie Pédrot, review by Nicolás Ojeda Bär)

- #1936: Add module Float.Array
  (Damien Doligez, review by Xavier Clerc and Alain Frisch)

- #2183: Fix segfault in Array.create_float with -no-flat-float-array
  (Damien Doligez, review by Gabriel Scherer and Jeremy Yallop)

- #1525: Make function set_max_indent respect documentation
  (Pierre Weis, Richard Bonichon, review by Florian Angeletti)

- #2202: Correct Hashtbl.MakeSeeded.{add_seq,replace_seq,of_seq} to use
  functor hash function instead of default hash function. Hashtbl.Make.of_seq
  shouldn't create randomized hash tables.
  (David Allsopp, review by Alain Frisch)

### Other libraries:

- #2533, #1839, #1949: added Unix.fsync
  (Francois Berenger, Nicolás Ojeda Bär, review by Daniel Bünzli, David Allsopp
  and ygrek)

- #1792, #7794: Add Unix.open_process_args{,_in,_out,_full} similar to
  Unix.open_process{,_in,_out,_full}, but passing an explicit argv array.
  (Nicolás Ojeda Bär, review by Jérémie Dimino, request by Volker Diels-Grabsch)

- #1999: Add Unix.process{,_in,_out,_full}_pid to retrieve opened process's
  pid.
  (Romain Beauxis, review by Nicolás Ojeda Bär)

- #2222: Set default status in waitpid when pid is zero. Otherwise,
  status value is undefined.
  (Romain Beauxis and Xavier Leroy, review by Stephen Dolan)

* #2104, #2211, #4127, #7709: Fix Thread.sigmask. When
  system threads are loaded, Unix.sigprocmask is now an alias for
  Thread.sigmask. This changes the behavior at least on MacOS, where
  Unix.sigprocmask used to change the masks of all threads.
  (Jacques-Henri Jourdan, review by Jérémie Dimino)

- #1061: Add ?follow parameter to Unix.link. This allows hardlinking
  symlinks.
  (Christopher Zimmermann, review by Xavier Leroy, Damien Doligez, David
   Allsopp, David Sheets)

- #2038: Deprecate vm threads.
  OCaml supported both "native threads", based on pthreads,
  and its own green-threads implementation, "vm threads". We are not
  aware of any recent usage of "vm threads", and removing them simplifies
  further maintenance.
  (Jérémie Dimino)

* #4208, #4229, #4839, #6462, #6957, #6950, #1063, #2176,
  #2297: Make (nat)dynlink sound by correctly failing when
  dynlinked module names clash with other modules or interfaces.
  (Mark Shinwell, Leo White, Nicolás Ojeda Bär, Pierre Chambart)

- #2263: Delete the deprecated Bigarray.*.map_file functions in
  favour of `*_of_genarray (Unix.map_file ...)` functions instead. The
  `Unix.map_file` function was introduced in OCaml 4.06.0 onwards.
  (Jérémie Dimino, reviewed by David Allsopp and Anil Madhavapeddy)

### Compiler user-interface and warnings:

- #2096: Add source highlighting for errors & warnings in batch mode
  (Armaël Guéneau, review by Gabriel Scherer and Jérémie Dimino)

- #2133: [@ocaml.warn_on_literal_pattern]: now warn on literal patterns
  found anywhere in a constructor's arguments.
  (Jeremy Yallop, review by Gabriel Scherer)

- #1720: Improve error reporting for missing 'rec' in let-bindings.
  (Arthur Charguéraud and Armaël Guéneau, with help and advice
   from Gabriel Scherer, Frédéric Bour, Xavier Clerc and Leo White)

- #7116, #1430: new -config-var option
  to get the value of a single configuration variable in scripts.
  (Gabriel Scherer, review by Sébastien Hinderer and David Allsopp,
   request by Adrien Nader)

- #1733,1993,1998,2058,2094,2140: Typing error message improvements
    - #1733, change the perspective of the unexpected existential error
      message.
    - #1993, expanded error messages for universal quantification failure
    - #1998, more context for unbound type parameter error
    - #2058, full explanation for unsafe cycles in recursive module
      definitions (suggestion by Ivan Gotovchits)
    - #2094, rewording for "constructor has no type" error
    - #7565, #2140, more context for universal variable escape
      in method type
  (Florian Angeletti, reviews by Jacques Garrigue, Armaël Guéneau,
   Gabriel Radanne, Gabriel Scherer and Jeremy Yallop)

- #1913: new flag -dump-into-file to print debug output like -dlambda into
  a file named after the file being built, instead of on stderr.
  (Valentin Gatien-Baron, review by Thomas Refis)

- #1921: in the compilation context passed to ppx extensions,
  add more configuration options related to type-checking:
  -rectypes, -principal, -alias-deps, -unboxed-types, -unsafe-string
  (Gabriel Scherer, review by Gabriel Radanne, Xavier Clerc and Frédéric Bour)

- #1976: Better error messages for extension constructor type mismatches
  (Thomas Refis, review by Gabriel Scherer)

- #1841, #7808: the environment variable OCAMLTOP_INCLUDE_PATH can now
  specify a list of additional include directories for the ocaml toplevel.
  (Nicolás Ojeda Bär, request by Daniel Bünzli, review by Daniel Bünzli and
  Damien Doligez)

- #6638, #1110: introduced a dedicated warning to report
  unused "open!" statements
  (Alain Frisch, report by dwang, review by and design from Leo White)

- #1974: Trigger warning 5 in "let _ = e" and "ignore e" if e is of function
  type and syntactically an application. (For the case of "ignore e" the warning
  already existed, but used to be triggered even when e was not an application.)
  (Nicolás Ojeda Bär, review by Alain Frisch and Jacques Garrigue)

- #7408, #7846, #2015: Check arity of primitives.
  (Hugo Heuzard, review by Nicolás Ojeda Bär)



- #2091: Add a warning triggered by type declarations "type t = ()"
  (Armaël Guéneau, report by linse, review by Florian Angeletti and Gabriel
  Scherer)

- #2004: Use common standard library path `lib/ocaml` for Windows,
  for consistency with OSX & Linux. Previously was located at `lib`.
  (Bryan Phelps, Jordan Walke, review by David Allsopp)

- #6416, #1120: unique printed names for identifiers
  (Florian Angeletti, review by Jacques Garrigue)

- #1691: add shared_libraries to ocamlc -config exporting
  SUPPORTS_SHARED_LIBRARIES from Makefile.config.
  (David Allsopp, review by Gabriel Scherer and Mark Shinwell)

- #6913, #1786: new -match-context-rows option
  to control the degree of optimization in the pattern matching compiler.
  (Dwight Guth, review by Gabriel Scherer and Luc Maranget)

- #1822: keep attributes attached to pattern variables from being discarded.
  (Nicolás Ojeda Bär, review by Thomas Refis)

- #1845: new `-dcamlprimc` option to keep the generated C file containing
  the information about primitives; pass `-fdebug-prefix-map` to the C compiler
  when supported, for reproducible builds
  (Xavier Clerc, review by Jérémie Dimino)

- #1856, #1869: use `BUILD_PATH_PREFIX_MAP` when compiling primitives
  in order to make builds reproducible if code contains uses of
  `__FILE__` or `__LOC__`
  (Xavier Clerc, review by Gabriel Scherer and Sébastien Hinderer)

- #1906: the -unsafe option does not apply to marshalled ASTs passed
  to the compiler directly or by a -pp preprocessor; add a proper
  warning (64) instead of a simple stderr message
  (Valentin Gatien-Baron)

- #1925: Print error locations more consistently between batch mode, toplevel
  and expect tests
  (Armaël Guéneau, review by Thomas Refis, Gabriel Scherer and François Bobot)

- #1930: pass the elements from `BUILD_PATH_PREFIX_MAP` to the assembler
  (Xavier Clerc, review by Gabriel Scherer, Sébastien Hinderer, and
   Xavier Leroy)

- #1945, #2032: new "-stop-after [parsing|typing]" option
  to stop compilation after the parsing or typing pass
  (Gabriel Scherer, review by Jérémie Dimino)

- #1953: Add locations to attributes in the parsetree.
  (Hugo Heuzard, review by Gabriel Radanne)

- #1954: Add locations to toplevel directives.
  (Hugo Heuzard, review by Gabriel Radanne)

* #1979: Remove support for TERM=norepeat when displaying errors
  (Armaël Guéneau, review by Gabriel Scherer and Florian Angeletti)

- #1960: The parser keeps previous location when relocating ast node.
  (Hugo Heuzard, review by Jérémie Dimino)

- #7864, #2109: remove duplicates from spelling suggestions.
  (Nicolás Ojeda Bär, review by Armaël Guéneau)

### Manual and documentation:

- #7548: printf example in the tutorial part of the manual
 (Kostikova Oxana, rewiew by Gabriel Scherer, Florian Angeletti,
 Marcello Seri and Armaël Guéneau)

- #7546, #2020: preambles and introduction for compiler-libs.
  (Florian Angeletti, review by Daniel Bünzli, Perry E. Metzger
  and Gabriel Scherer)

- #7547, #2273: Tutorial on Lazy expressions and patterns in OCaml Manual
  (Ulugbek Abdullaev, review by Florian Angeletti and Gabriel Scherer)

- #7720, #1596, precise the documentation
  of the maximum indentation limit in Format.
  (Florian Angeletti, review by Richard Bonichon and Pierre Weis)

- #7825: html manual split compilerlibs from stdlib in the html
  index of modules
  (Florian Angeletti, review by Perry E. Metzger and Gabriel Scherer)

- #1209, #2008: in the Extension section, use the caml_example environment
  (uses the compiler to check the example code).
  This change was made possible by a lot of tooling work from Florian Angeletti:
  #1702, #1765, #1863, and Gabriel Scherer's #1903.
  (Gabriel Scherer, review by Florian Angeletti)

- #1788, 1831, 2007, 2198, 2232, move language extensions to the core
  chapters:
     - #1788: quoted string description
     - #1831: local exceptions and exception cases
     - #2007: 32-bit, 64-bit and native integer literals
     - #2198: lazy patterns
     - #2232: short object copy notation
  (Florian Angeletti, review by Xavier Clerc, Perry E. Metzger, Gabriel Scherer
   and Jeremy Yallop)

- #1863: caml-tex2, move to compiler-libs
  (Florian Angeletti, review by Sébastien Hinderer and Gabriel Scherer)

- #2105: Change verbatim to caml_example in documentation
  (Maxime Flin, review by Florian Angeletti)

- #2114: ocamldoc, improved manpages for documentation inside modules
  (Florian Angeletti, review by Gabriel Scherer)

- #2117: stdlib documentation, duplicate the operator precedence table
  from the manual inside a separate "OCaml_operators" module.
  (Florian Angeletti, review by Daniel Bünzli, Perry E. Metzger
  and Gabriel Scherer)

- #2187: document "exception A | pat" patterns
  (Florian Angeletti, review by Perry E. Metzger and Jeremy Yallop)

- #8508: refresh \moduleref macro
  (Florian Angeletti, review by Gabriel Scherer)

### Code generation and optimizations:

- #7725, #1754: improve AFL instrumentation for objects and lazy values.
  (Stephen Dolan)

- #1631: AMD64 code generator: emit shorter instruction sequences for the
  sign-extension operations.
  (LemonBoy, review by Alain Frisch and Xavier Leroy)

- #7246, #2146: make a few int64 primitives use [@@unboxed]
  stubs on 32bits
  (Jérémie Dimino)

- #1917: comballoc: ensure object allocation order is preserved
  (Stephen Dolan)

- #6242, #2143, #8558, #8559: Optimize some local functions.
  Local functions that do not escape and whose calls all have
  the same continuation are lowered into a static-catch handler.
  (Alain Frisch, review by Gabriel Scherer)

- #2082: New options [-insn-sched] and [-no-insn-sched] to control
  instruction scheduling.
  (Mark Shinwell, review by Damien Doligez)

- #2239: Fix match miscompilation with flambda
  (Leo White, review by Alain Frisch)

### Runtime system:

- #7198, #7750, #1738: add a function (caml_alloc_custom_mem)
  and three GC parameters to give the user better control of the
  out-of-heap memory retained by custom values; use the function to
  allocate bigarrays and I/O channels.
  (Damien Doligez, review by Alain Frisch)

- #1793: add the -m and -M command-line options to ocamlrun.
  Option -m prints the magic number of the bytecode executable passed
  as argument, -M prints the magic number expected by ocamlrun.
  (Sébastien Hinderer, review by Xavier Clerc and Damien Doligez)

- #1867: Remove the C plugins mechanism.
  (Xavier Leroy, review by David Allsopp, Damien Doligez, Sébastien Hinderer)

- #8627: Require SSE2 for 32-bit mingw port to generate correct code
  for caml_round with GCC 7.4.
  (David Allsopp, review by Xavier Leroy)

- #7676, #2144: Remove old GC heuristic
  (Damien Doligez, report and review by Alain Frisch)

* #1683: Change Marshal format to make Custom_tag objects store their
  length. Old versions of OCaml will no longer be able to parse new marshalled
  files containing custom blocks, but old files will still parse.
  (Stephen Dolan)

- #1723: Remove internal Meta.static_{alloc,free} primitives.
  (Stephen Dolan, review by Gabriel Scherer)

- #1895: Printexc.get_callstack would return only one frame in native
  code in threads other then the initial one
  (Valentin Gatien-Baron, review by Xavier Leroy)

- #1900, #7814: avoid exporting non-prefixed identifiers in the debug
  and instrumented runtimes.
  (Damien Doligez, report by Gabriel Scherer)

- #2079: Avoid page table lookup in Pervasives.compare with
  no-naked-pointers
  (Sam Goldman, review by Gabriel Scherer, David Allsopp, Stephen Dolan)

- #7829, #8585: Fix pointer comparisons in freelist.c (for 32-bit platforms)
  (David Allsopp and Damien Doligez)

- #8567, #8569: on ARM64, use 32-bit loads to access caml_backtrace_active
  (Xavier Leroy, review by Mark Shinwell and Greta Yorsh)

- #8568: Fix a memory leak in mmapped bigarrays
  (Damien Doligez, review by Xavier Leroy and Jérémie Dimino)

### Tools

- #2182: Split Emacs caml-mode as an independent project.
  (Christophe Troestler, review by Gabriel Scherer)

- #1865: support dark themes in Emacs, and clean up usage of
  deprecated Emacs APIs
  (Wilfred Hughes, review by Clément Pit-Claudel)

- #1590: ocamllex-generated lexers can be instructed not to update
  their lex_curr_p/lex_start_p fields, resulting in a significant
  performance gain when those fields are not required.
  (Alain Frisch, review by Jérémie Dimino)

- #7843, #2013: ocamldoc, better handling of {{!label}text} in the latex
  backend.
  (Florian Angeletti, review by Nicolás Ojeda Bär and Gabriel Scherer)

- #7844, #2040: Emacs, use built-in detection of comments,
  fixes an imenu crash.
  (Wilfred Hughes, review by Christophe Troestler)

- #7850: Emacs, use symbol boundaries in regular expressions,
  fixes an imenu crash.
  (Wilfred Hughes, review by Christophe Troestler)

- #1711: the new 'open' flag in OCAMLPARAM takes a comma-separated list of
  modules to open as if they had been passed via the command line -open flag.
  (Nicolás Ojeda Bär, review by Mark Shinwell)

- #2000: ocamdoc, extended support for "include module type of ..."
  (Florian Angeletti, review by Jérémie Dimino)

- #2045: ocamlmklib now supports options -args and -args0 to provide extra
  command-line arguments in a file.
  (Nicolás Ojeda Bär, review by Gabriel Scherer and Daniel Bünzli)

- #2189: change ocamldep Makefile-output to print each dependency
  on a new line, for more readable diffs of versioned dependencies.
  (Gabriel Scherer, review by Nicolás Ojeda Bär)

- #2223: ocamltest: fix the "bsd" and "not-bsd" built-in actions to
  recognize all BSD variants
  (Damien Doligez, review by Sébastien Hinderer and David Allsopp)

### Compiler distribution build system:

- #1776: add -no-install-bytecode-programs and related configure options to
  control (non-)installation of ".byte" executables.
  (Mark Shinwell, review by Sébastien Hinderer and Gabriel Scherer)

- #1777: add -no-install-source-artifacts and related configure options to
  control installation of .cmt, .cmti, .mli and .ml files.
  (Mark Shinwell, review by Nicolás Ojeda Bär and Sébastien Hinderer)

- #1781: cleanup of the manual's build process.
  (steinuil, review by Marcello Seri, Gabriel Scherer and Florian Angeletti)

- #1797: remove the deprecated Makefile.nt files.
  (Sébastien Hinderer, review by Nicolás Ojeda Bär)

- #1805: fix the bootstrap procedure and its documentation.
  (Sébastien Hinderer, Xavier Leroy and Damien Doligez; review by
  Gabriel Scherer)

- #1840: build system enhancements.
  (Sébastien Hinderer, review by David Allsopp, Xavier Leroy and
  Damien Doligez)

- #1852: merge runtime directories
  (Sébastien Hinderer, review by Xavier Leroy and Damien Doligez)

- #1854: remove the no longer defined BYTECCCOMPOPTS build variable.
  (Sébastien Hinderer, review by Damien Doligez)

- #2024: stop supporting obsolete platforms: Rhapsody (old beta
  version of MacOS X, BeOS, alpha*-*-linux*, mips-*-irix6*,
  alpha*-*-unicos, powerpc-*-aix, *-*-solaris2*, mips*-*-irix[56]*,
  i[3456]86-*-darwin[89].*, i[3456]86-*-solaris*, *-*-sunos* *-*-unicos.
  (Sébastien Hinderer, review by Xavier Leroy, Damien Doligez, Gabriel
  Scherer and Armaël Guéneau)

- #2053: allow unix, vmthreads and str not to be built.
  (David Allsopp, review by Sébastien Hinderer)

* #2059: stop defining OCAML_STDLIB_DIR in s.h.
  (Sébastien Hinderer, review by David Allsopp and Damien Doligez)

* #2066: remove the standard_runtime configuration variable.
  (Sébastien Hinderer, review by Xavier Leroy, Stephen Dolan and
  Damien Doligez)

* #2139: use autoconf to generate the compiler's configuration script
  (Sébastien Hinderer, review by Damien Doligez and David Allsopp)

- #2148: fix a parallel build bug involving CamlinternalLazy.
  (Stephen Dolan, review by Gabriel Scherer and Nicolás Ojeda Bär)

- #2264, #7904: the configure script now sets the Unicode handling mode
  under Windows according to the value of the variable WINDOWS_UNICODE_MODE. If
  WINDOWS_UNICODE_MODE is "ansi" then it is assumed to be the current code page
  encoding. If WINDOWS_UNICODE_MODE is "compatible" or empty or not set at all,
  then encoding is UTF-8 with code page fallback.
  (Nicolás Ojeda Bär, review by Sébastien Hinderer and David Allsopp)

- #2266: ensure Cygwin ports configure with `EXE=.exe`, or the compiler is
  unable to find the camlheader files (subtle regression of #2139/2041)
  (David Allsopp, report and review by Sébastien Hinderer)

- #7919, #2311: Fix assembler detection in configure
  (Sébastien Hinderer, review by David Allsopp)

- #2295: Restore support for bytecode target XLC/AIX/Power
  (Konstantin Romanov, review by Sébastien Hinderer and David Allsopp)

- #8528: get rid of the direct call to the C preprocessor in the testsuite
  (Sébastien Hinderer, review by David Allsopp)

- #7938, #8532: Fix alignment detection for ints on 32-bits platforms
  (Sébastien Hinderer, review by Xavier Leroy)

* #8533: Remove some unused configure tests
  (Stephen Dolan, review by David Allsopp and Sébastien Hinderer)

- #2207, #8604: Add opam files to allow pinning
  (Leo White, Greta Yorsh, review by Gabriel Radanne)

- #8616: configure: use variables rather than arguments for a few options
  (Sébastien Hinderer, review by David Allsopp, Gabriel Scherer and
  Damien Doligez)

- #8632: Correctly propagate flags for --with-pic in configure.
  (David Allsopp, review by Sébastien Hinderer and Damien Doligez)

- #8673: restore SpaceTime and libunwind support in configure script
  (Sébastien Hinderer, review by Damien Doligez)

### Internal/compiler-libs changes:

- #7918, #1703, #1944, #2213, #2257: Add the module
  Compile_common, which factorizes the common part in Compile and
  Optcompile. This also makes the pipeline more modular.
  (Gabriel Radanne, help from Gabriel Scherer and Valentin
   Gatien-Baron, review by Mark Shinwell and Gabriel Radanne,
   regression spotted by Clément Franchini)

- #292: use Menhir as the parser generator for the OCaml parser.
  Satellite GPRs: #1844, #1846, #1853, #1850, #1934, #2151,
  #2174
  (Gabriel Scherer, Nicolás Ojeda Bär, Frédéric Bour, Thomas Refis
   and François Pottier,
   review by Nicolás Ojeda Bär, Leo White and David Allsopp)

- #374: use Misc.try_finally for resource cleanup in the compiler
  codebase. This should fix the problem of catch-and-reraise `try .. with`
  blocks destroying backtrace information -- in the compiler.
  (François Bobot, help from Gabriel Scherer and Nicolás Ojeda Bär,
   review by Gabriel Scherer)

- #1148, #1287, #1288, #1874: significant improvements
  of the tools/check-typo script used over the files of the whole repository;
  contributors are now expected to check that check-typo passes on their
  pull requests; see CONTRIBUTING.md for more details.
  (David Allsopp, review by Damien Doligez and Sébastien Hinderer)

- #1610, #2252: Remove positions from paths
  (Leo White, review by Frédéric Bour and Thomas Refis)

- #1745: do not generalize the type of every sub-pattern,
  only of variables. (preliminary work for GADTs in or-patterns)
  (Thomas Refis, review by Leo White)

- #1909: unsharing pattern types (preliminary work for GADTs in or-patterns)
  (Thomas Refis, with help from Leo White, review by Jacques Garrigue)

- #1748: do not error when instantiating polymorphic fields in patterns.
  (Thomas Refis, review by Gabriel Scherer)

- #2317: type_let: be more careful generalizing parts of the pattern
  (Thomas Refis and Leo White, review by Jacques Garrigue)

- #1746: remove unreachable error variant: Make_seltype_nongen.
  (Florian Angeletti, review by Gabriel Radanne)

- #1747: type_cases: always propagate (preliminary work
  for GADTs in or-patterns)
  (Thomas Refis, review by Jacques Garrigue)

- #1811: shadow the polymorphic comparison in the middle-end
  (Xavier Clerc, review by Pierre Chambart)

- #1833: allow non-val payloads in CMM Ccatch handlers
  (Simon Fowler, review by Xavier Clerc)

- #1866: document the release process
  (Damien Doligez and Gabriel Scherer, review by Sébastien Hinderer,
   Perry E. Metzger, Xavier Leroy and David Allsopp)

- #1886: move the Location.absname reference to Clflags.absname
  (Armaël Guéneau, review by Jérémie Dimino)

- #1894: generalize highlight_dumb in location.ml to handle highlighting
  several locations
  (Armaël Guéneau, review by Gabriel Scherer)

- #1903: parsetree, add locations to all nodes with attributes
  (Gabriel Scherer, review by Thomas Refis)

- #1905: add check-typo-since to check the files changed
  since a given git reference
  (Gabriel Scherer, review by David Allsopp)

- #1910: improve the check-typo use of .gitattributes
  (Gabriel Scherer, review by David Allsopp and Damien Doligez)

- #1938: always check ast invariants after preprocessing
  (Florian Angeletti, review by Alain Frisch and Gabriel Scherer)

- #1941: refactor the command line parsing of ocamlcp and ocamloptp
  (Valentin Gatien-Baron, review by Florian Angeletti)

- #1948: Refactor Stdlib.Format. Notably, use Stdlib.Stack and Stdlib.Queue,
  and avoid exceptions for control flow.
  (Vladimir Keleshev, review by Nicolás Ojeda Bär and Gabriel Scherer)

* #1952: refactor the code responsible for displaying errors and warnings
  `Location.report_error` is removed, use `Location.print_report` instead
  (Armaël Guéneau, review by Thomas Refis)

- #7835, #1980, #8548, #8586: separate scope from stamp in idents and explicitly
  rescope idents when substituting signatures.
  (Thomas Refis, review by Jacques Garrigue and Leo White)

- #1996: expose Pprintast.longident to help compiler-libs users print
  Longident.t values.
  (Gabriel Scherer, review by Florian Angeletti and Thomas Refis)

- #2030: makefile targets to build AST files of sources
  for parser testing. See parsing/HACKING.adoc.
  (Gabriel Scherer, review by Nicolás Ojeda Bär)

* #2041: add a cache for looking up files in the load path
  (Jérémie Dimino, review by Alain Frisch and David Allsopp)

- #2047, #2269: a new type for unification traces
  (Florian Angeletti, report by Leo White (#2269),
   review by Thomas Refis and Gabriel Scherer)

- #2055: Add [Linearize.Lprologue].
  (Mark Shinwell, review by Pierre Chambart)

- #2056: Use [Backend_var] rather than [Ident] from [Clambda] onwards;
  use [Backend_var.With_provenance] for variables in binding position.
  (Mark Shinwell, review by Pierre Chambart)

- #2060: "Phantom let" support for the Clambda language.
  (Mark Shinwell, review by Vincent Laviron)

- #2065: Add [Proc.destroyed_at_reloadretaddr].
  (Mark Shinwell, review by Damien Doligez)

- #2070: "Phantom let" support for the Cmm language.
  (Mark Shinwell, review by Vincent Laviron)

- #2072: Always associate a scope to a type
  (Thomas Refis, review by Jacques Garrigue and Leo White)

- #2074: Correct naming of record field inside [Ialloc] terms.
  (Mark Shinwell, review by Jérémie Dimino)

- #2076: Add [Targetint.print].
  (Mark Shinwell)

- #2080: Add [Proc.dwarf_register_numbers] and
  [Proc.stack_ptr_dwarf_register_number].
  (Mark Shinwell, review by Bernhard Schommer)

- #2088: Add [Clambda.usymbol_provenance].
  (Mark Shinwell, review by Damien Doligez)

- #2152, #2517: refactorize the fixpoint to compute type-system
  properties of mutually-recursive type declarations.
  (Gabriel Scherer and Rodolphe Lepigre, review by Armaël Guéneau)

- #2156: propagate more type information through Lambda and Clambda
  intermediate language, as a preparation step for more future optimizations
  (Pierre Chambart and Alain Frisch, cross-reviewed by themselves)

- #2160: restore --disable-shared support and ensure testsuite runs correctly
  when compiled without shared library support.
  (David Allsopp, review by Damien Doligez and Sébastien Hinderer)

* #2173: removed TypedtreeMap
  (Thomas Refis, review by Gabriel Scherer)

- #7867: Fix #mod_use raising an exception for filenames with no
  extension.
  (Geoff Gole)

- #2100: Fix Unix.getaddrinfo when called on strings containing
  null bytes; it would crash the GC later on.
  (Armaël Guéneau, report and fix by Joe, review by Sébastien Hinderer)

- #7847, #2019: Fix an infinite loop that could occur when the
  (Menhir-generated) parser encountered a syntax error in a certain
  specific state.
  (François Pottier, report by Stefan Muenzel,
  review by Frédéric Bour, Thomas Refis, Gabriel Scherer)

- #1626: Do not allow recursive modules in `with module`
  (Leo White, review by Gabriel Radanne)

- #7726, #1676: Recursive modules, equi-recursive types and stack overflow
  (Jacques Garrigue, report by Jeremy Yallop, review by Leo White)

- #7723, #1698: Ensure `with module` and `with type` do not weaken
  module aliases.
  (Leo White, review by Gabriel Radanne and Jacques Garrigue)

- #1719: fix Pervasives.LargeFile functions under Windows.
  (Alain Frisch)

- #1739: ensure ocamltest waits for child processes to terminate on Windows.
  (David Allsopp, review by Sébastien Hinderer)

- #7554, #1751: Lambda.subst: also update debug event environments
  (Thomas Refis, review by Gabriel Scherer)

- #7238, #1825: in Unix.in_channel_of_descr and Unix.out_channel_of_descr,
  raise an error if the given file description is not suitable for
  character-oriented I/O, for example if it is a block device or a
  datagram socket.
  (Xavier Leroy, review by Jérémie Dimino and Perry E. Metzger)

- #7799, #1820: fix bug where Scanf.format_from_string could fail when
  the argument string contained characters that require escaping.
  (Gabriel Scherer and Nicolás Ojeda Bär, report by Guillaume Melquiond, review
  by Gabriel Scherer)

- #1843: ocamloptp was doing the wrong thing with option -inline-max-unroll.
  (Github user @poechsel, review by Nicolás Ojeda Bär).

- #1890: remove last use of Ctype.unroll_abbrev
  (Thomas Refis, report by Leo White, review by Jacques Garrigue)

- #1893: dev-branch only, warning 40(name not in scope) triggered spurious
  warnings 49(missing cmi) with -no-alias-deps.
  (Florian Angeletti, report by Valentin Gatien-Baron,
  review by Gabriel Scherer)

- #1912: Allow quoted strings, octal/unicode escape sequences and identifiers
  containing apostrophes in ocamllex actions and comments.
  (Pieter Goetschalckx, review by Damien Doligez)

- #7828, #1935: correct the conditions that generate warning 61,
  Unboxable_type_in_prim_decl
  (Stefan Muenzel)

- #1958: allow [module M(_:S) = struct end] syntax
  (Hugo Heuzard, review by Gabriel Scherer)

- #1970: fix order of floatting documentation comments in classes
  (Hugo Heuzard, review by Nicolás Ojeda Bär)

- #1977: [@@ocaml.warning "..."] attributes attached to type declarations are
  no longer ignored.
  (Nicolás Ojeda Bär, review by Gabriel Scherer)

- #7830, #1987: fix ocamldebug crash when printing a value in the scope of
  an `open` statement for which the `.cmi` is not available.
  (Nicolás Ojeda Bär, report by Jocelyn Sérot, review by Gabriel Scherer)

- #7854, #2062: fix an issue where the wrong locale may be used when using
  the legacy ANSI encoding under Windows.
  (Nicolás Ojeda Bär, report by Tiphaine Turpin)

- #2083: Fix excessively aggressive float unboxing and introduce similar fix
  as a preventative measure for boxed int unboxing.
  (Thomas Refis, Mark Shinwell, Leo White)

- #2130: fix printing of type variables with a quote in their name
  (Alain Frisch, review by Armaël Guéneau and Gabriel Scherer,
  report by Hugo Heuzard)

- #2131: fix wrong calls to Env.normalize_path on non-module paths
  (Alain Frisch, review by Jacques Garrigue)

- #2175: Apply substitution to all modules when packing
  (Leo White, review by Gabriel Scherer)

- #2220: Remove duplicate process management code in
  otherlibs/threads/unix.ml
  (Romain Beauxis, review by Gabriel Scherer and Alain Frisch)

- #2231: Env: always freshen persistent signatures before using them
  (Thomas Refis and Leo White, review by Gabriel Radanne)

- #7851, #8570: Module type of allows to transform a malformed
  module type into a vicious signature, breaking soundness
  (Jacques Garrigue, review by Leo White)

- #7923, #2259: fix regression in FlexDLL bootstrapped build caused by
  refactoring the root Makefile for Dune in #2093)
  (David Allsopp, report by Marc Lasson)

- #7929, #2261: Subst.signature: call cleanup_types exactly once
  (Thomas Refis, review by Gabriel Scherer and Jacques Garrigue,
  report by Daniel Bünzli and Jon Ludlam)

- #8550, #8552: Soundness issue with class generalization
  (Jacques Garrigue, review by Leo White and Thomas Refis,
  report by Jeremy Yallop)

OCaml 4.07.1 (4 October 2018)
-----------------------------

### Bug fixes:

- #7815, #1896: major GC crash with first-fit policy
  (Stephen Dolan and Damien Doligez, report by Joris Giovannangeli)

* #7818, #2051: Remove local aliases in functor argument types,
  to prevent the aliasing of their target.
  (Jacques Garrigue, report by mandrykin, review by Leo White)

- #7820, #1897: Fix Array.of_seq. This function used to apply a circular
  permutation of one cell to the right on the sequence.
  (Thierry Martinez, review by Nicolás Ojeda Bär)

- #7821, #1908: make sure that the compilation of extension
  constructors doesn't cause the compiler to load more cmi files
  (Jérémie Dimino, review by Gabriel Scherer)

- #7824, #1914: subtype_row: filter out absent fields when row is closed
  (Leo White and Thomas Refis, report by talex, review by Jacques Garrigue)

- #1915: rec_check.ml is too permissive for certain class declarations.
  (Alban Reynaud with Gabriel Scherer, review by Jeremy Yallop)

- #7833, #1946: typecore: only 1k existential per match, not 100k
  (Thomas Refis, report by Jerome Simeon, review by Jacques Garrigue)

- #7838: -principal causes assertion failure in type checker
  (Jacques Garrigue, report by Markus Mottl, review by Thomas Refis)

OCaml 4.07.0 (10 July 2018)
---------------------------

(Changes that can break existing programs are marked with a "*")

### Language features:

- #6023, #1648: Allow type-based selection of GADT constructors.
  (Thomas Refis and Leo White, review by Jacques Garrigue and Gabriel Scherer)

- #1546: Allow empty variants.
  (Runhang Li, review by Gabriel Radanne and Jacques Garrigue)

### Standard library:

- #4170, #1674: add the constant `Float.pi`.
  (Christophe Troestler, review by Damien Doligez)

- #6139, #1685: Move the Bigarray module to the standard library. Keep the
  bigarray library as on overlay adding the deprecated map_file functions.
  (Jérémie Dimino, review by Mark Shinwell)

- #7528, #1500: add a Format.pp_set_geometry function to avoid memory
  effects in set_margin and set_max_indent.
  (Florian Angeletti, review by Richard Bonichon, Gabriel Radanne,
   Gabiel Scherer and Pierre Weis)

- #7690, #1528: fix the float_of_string function for hexadecimal floats
  with very large values of the exponent.
  (Olivier Andrieu)

- #1002: add a new `Seq` module defining a list-of-thunks style iterator.
  Also add `{to,of}_seq` to several standard modules.
  (Simon Cruanes, review by Alain Frisch and François Bobot)

* #1010: pack all standard library modules into a single module Stdlib
  which is the default opened module (Stdlib itself includes Pervasives) to free
  up the global namespace for other standard libraries, while still allowing any
  OCaml standard library module to be referred to as Stdlib.Module). This is
  implemented efficiently using module aliases (prefixing all modules with
  Stdlib__, e.g. Stdlib__string).
  (Jérémie Dimino, David Allsopp and Florian Angeletti, review by David Allsopp
   and Gabriel Radanne)

- #1637: String.escaped is faster and does not allocate when called with a
  string that does not contain any characters needing to be escaped.
  (Alain Frisch, review by Xavier Leroy and Gabriel Scherer)

- #1638: add a Float module.
  (Nicolás Ojeda Bär, review by Alain Frisch and Jeremy Yallop)

- #1697: Tune [List.init] tailrec threshold so that it does not stack
  overflow when compiled with the Js_of_ocaml backend.
  (Hugo Heuzard, reviewed by Gabriel Scherer)

### Other libraries:

- #7745, #1629: Graphics.open_graph displays the correct window title on
  Windows again (fault introduced by 4.06 Unicode changes).
  (David Allsopp)

* #1406: Unix.isatty now returns true in the native Windows ports when
  passed a file descriptor connected to a Cygwin PTY. In particular, compiler
  colors for the native Windows ports now work under Cygwin/MSYS2.
  (Nicolás Ojeda Bär, review by Gabriel Scherer, David Allsopp, Xavier Leroy)

- #1451: [getpwuid], [getgrgid], [getpwnam], [getgrnam] now raise Unix error
  instead of returning [Not_found] when interrupted by a signal.
  (Arseniy Alekseyev, review by Mark Shinwell and Xavier Leroy)

- #1477: raw_spacetime_lib can now be used in bytecode.
  (Nicolás Ojeda Bär, review by Mark Shinwell)

- #1533: (a) The implementation of Thread.yield for system thread
  now uses nanosleep(1) for enabling better preemption.
  (b) Thread.delay is now an alias for Unix.sleepf.
  (Jacques-Henri Jourdan, review by Xavier Leroy and David Allsopp)

### Compiler user-interface and warnings:

- #7663, #1694: print the whole cycle and add a reference to the manual in
  the unsafe recursive module evaluation error message.
  (Florian Angeletti, report by Matej Košík, review by Gabriel Scherer)

- #1166: In OCAMLPARAM, an alternative separator can be specified as
  first character (instead of comma) in the set ":|; ,"
  (Fabrice Le Fessant)

- #1358: Fix usage warnings with no mli file.
  (Leo White, review by Alain Frisch)

- #1428: give a non dummy location for warning 49 (no cmi found).
  (Valentin Gatien-Baron)

- #1491: Improve error reporting for ill-typed applicative functor
  types, F(M).t.
  (Valentin Gatien-Baron, review by Florian Angeletti and Gabriel Radanne)

- #1496: Refactor the code printing explanation for unification type errors,
  in order to avoid duplicating pattern matches.
  (Armaël Guéneau, review by Florian Angeletti and Gabriel Scherer)

- #1505: Add specific error messages for unification errors involving
  functions of type "unit -> _".
  (Arthur Charguéraud and Armaël Guéneau, with help from Leo White, review by
  Florian Angeletti and Gabriel Radanne)

- #1510: Add specific explanation for unification errors caused by type
  constraints propagated by keywords (such as if, while, for...).
  (Armaël Guéneau and Gabriel Scherer, original design by Arthur Charguéraud,
  review by Frédéric Bour, Gabriel Radanne and Alain Frisch)

- #1515: honor the BUILD_PATH_PREFIX_MAP environment variable
  to enable reproducible builds.
  (Gabriel Scherer, with help from Ximin Luo, review by Damien Doligez)

- #1534: Extend the warning printed when (*) is used, adding a hint to
  suggest using ( * ) instead.
  (Armaël Guéneau, with help and review from Florian Angeletti and Gabriel
  Scherer)

- #1552, #1577: do not warn about ambiguous variables in guards
  (warning 57) when the ambiguous values have been filtered by
  a previous clause.
  (Gabriel Scherer and Thomas Refis, review by Luc Maranget)

- #1554: warnings 52 and 57: fix reference to manual detailed explanation.
  (Florian Angeletti, review by Thomas Refis and Gabriel Scherer)

- #1618: add the -dno-unique-ids and -dunique-ids compiler flags.
  (Sébastien Hinderer, review by Leo White and Damien Doligez)

- #1649: change compilation order of toplevel definitions, so that some
  warnings emitted by the bytecode compiler appear more in-order than before.
  (Luc Maranget, advice and review by Damien Doligez)

- #1806: add linscan to OCAMLPARAM options.
  (Raja Boujbel)

### Code generation and optimizations:

- #7630, #1401: Faster compilation of large modules with Flambda.
  (Pierre Chambart, report by Emilio Jesús Gallego Arias,
  Pierre-Marie Pédrot and Paul Steckler, review by Gabriel Scherer
  and Leo White)

- #7630, #1455: Disable CSE for the initialization function.
  (Pierre Chambart, report by Emilio Jesús Gallego Arias,
   review by Gabriel Scherer and Xavier Leroy)

- #1370: Fix code duplication in Cmmgen.
  (Vincent Laviron, with help from Pierre Chambart,
   reviews by Gabriel Scherer and Luc Maranget)

- #1486: ARM 32-bit port: add support for ARMv8 in 32-bit mode,
  a.k.a. AArch32.
  For this platform, avoid ITE conditional instruction blocks and use
  simpler IT blocks instead.
  (Xavier Leroy, review by Mark Shinwell)

- #1487: Treat negated float comparisons more directly.
  (Leo White, review by Xavier Leroy)

- #1573: emitcode: merge events after instructions reordering.
  (Thomas Refis and Leo White, with help from David Allsopp, review by Frédéric
  Bour)

- #1606: Simplify the semantics of Lambda.free_variables and Lambda.subst,
  including some API changes in bytecomp/lambda.mli.
  (Pierre Chambart, review by Gabriel Scherer)

- #1613: ensure that set-of-closures are processed first so that other
  entries in the let-rec symbol do not get dummy approximations.
  (Leo White and Xavier Clerc, review by Pierre Chambart)

* #1617: Make string/bytes distinguishable in the bytecode.
  (Hugo Heuzard, reviewed by Nicolás Ojeda Bär)

- #1627: Reduce cmx sizes by sharing variable names (Flambda only).
  (Fuyong Quah, Leo White, review by Xavier Clerc)

- #1665: reduce the size of cmx files in classic mode by dropping the
  bodies of functions that will not be inlined.
  (Fuyong Quah, review by Leo White and Pierre Chambart)

- #1666: reduce the size of cmx files in classic mode by dropping the
  bodies of functions that cannot be reached from the module block.
  (Fuyong Quah, review by Leo White and Pierre Chambart)

- #1686: Turn off by default flambda invariants checks.
  (Pierre Chambart)

- #1707: Add [Closure_origin.t] to trace inlined functions to prevent
  infinite loops from repeatedly inlining copies of the same function.
  (Fu Yong Quah)

- #1740: make sure startup.o is always linked in when using
  "-output-complete-obj". Previously, it was always linked in only on some
  platforms, making this option unusable on platforms where it wasn't.
  (Jérémie Dimino, review by Sébastien Hinderer and Xavier Leroy)

### Runtime system:

- #515 #676 #7173: Add a public C API for weak arrays and
  ephemerons. Update the documentation for a 4.03 change: finalisation
  functions are now run before the erasure of the corresponding
  values.
  (François Bobot and Jacques-Henri Jourdan, review by Mark Shinwell,
   Damien Doligez and Frédéric Bour)

- #6411, #1535: don't compile everything with -static-libgcc on mingw32,
  only dllbigarray.dll and libbigarray.a. Allows the use of C++ libraries which
  raise exceptions.
  (David Allsopp)

- #7100, #1476: trigger a minor GC when custom blocks accumulate
  in minor heap.
  (Alain Frisch, report by talex, review by Damien Doligez, Leo White,
  Gabriel Scherer)

- #1431: remove ocamlrun dependencies on curses/terminfo/termcap C library.
  (Xavier Leroy, review by Daniel Bünzli)

- #1478: The Spacetime profiler now works under Windows (but it is not yet
  able to collect profiling information from C stubs).
  (Nicolás Ojeda Bär, review by Xavier Leroy, Mark Shinwell)

- #1483: fix GC freelist accounting for chunks larger than the maximum block
  size.
  (David Allsopp and Damien Doligez)

- #1526: install the debug and instrumented runtimes
  (lib{caml,asm}run{d,i}.a).
  (Gabriel Scherer, reminded by Julia Lawall)

- #1563: simplify implementation of LSRINT and ASRINT.
  (Max Mouratov, review by Frédéric Bour)

- #1644: remove caml_alloc_float_array from the bytecode primitives list
  (it's a native code primitive).
  (David Allsopp)

- #1701: fix missing root bug in #1476.
  (Mark Shinwell)

- #1752: do not alias function arguments to sigprocmask.
  (Anil Madhavapeddy)

- #1753: avoid potential off-by-one overflow in debugger socket path length.
  (Anil Madhavapeddy)

### Tools:

- #7643, #1377: ocamldep, fix an exponential blowup in presence of nested
  structures and signatures, e.g. "include struct … include(struct … end) … end"
  (Florian Angeletti, review by Gabriel Scherer, report by Christophe Raffalli)

- #7687, #1653: deprecate -thread option,
  which is equivalent to -I +threads.
  (Nicolás Ojeda Bär, report by Daniel Bünzli)

- #7710: `ocamldep -sort` should exit with nonzero code in case of
  cyclic dependencies.
  (Xavier Leroy, report by Mantis user baileyparker)

- #1537: boot/ocamldep is no longer included in the source distribution;
  boot/ocamlc -depend can be used in its place.
  (Nicolás Ojeda Bär, review by Xavier Leroy and Damien Doligez)

- #1585: optimize output of "ocamllex -ml".
  (Alain Frisch, review by Frédéric Bour and Gabriel Scherer)

- #1667: add command-line options -no-prompt, -no-version, -no-time,
  -no-breakpoint-message and -topdirs-path to ocamldebug.
  (Sébastien Hinderer, review by Damien Doligez)

- #1695: add the -null-crc command-line option to ocamlobjinfo.
  (Sébastien Hinderer, review by David Allsopp and Gabriel Scherer)

- #1710: ocamldoc, improve the 'man' rendering of subscripts and
  superscripts.
  (Gabriel Scherer)

- #1771: ocamldebug, avoid out of bound access.
  (Thomas Refis)

### Manual and documentation:

- #7613: minor rewording of the "refutation cases" paragraph.
  (Florian Angeletti, review by Jacques Garrigue)

- #7647, #1384: emphasize ocaml.org website and forum in README.
  (Yawar Amin, review by Gabriel Scherer)

- #7698, #1545: improve wording in OCaml manual in several places,
  mostly in Chapter 1.  This addresses the easier changes suggested in the PR.
  (Jim Fehrle, review by Florian Angeletti and David Allsopp)

- #1540: manual, decouple verbatim and toplevel style in code examples.
  (Florian Angeletti, review by Gabriel Scherer)

- #1556: manual, add a consistency test for manual references inside
  the compiler source code.
  (Florian Angeletti, review by Gabriel Scherer)

- #1647: manual, subsection on record and variant disambiguation.
  (Florian Angeletti, review by Alain Frisch and Gabriel Scherer)

- #1702: manual, add a signature mode for code examples.
  (Florian Angeletti, review by Gabriel Scherer)

- #1741: manual, improve typesetting and legibility in HTML output.
  (steinuil, review by Gabriel Scherer)

- #1757: style the html manual, changing type and layout.
  (Charles Chamberlain, review by Florian Angeletti, Xavier Leroy,
  Gabriel Radanne, Perry E. Metzger, and Gabriel Scherer)

- #1765: manual, ellipsis in code examples.
  (Florian Angeletti, review and suggestion by Gabriel Scherer)

- #1767: change html manual to use relative font sizes.
  (Charles Chamberlain, review by Daniel Bünzli, Perry E. Metzger,
  Josh Berdine, and Gabriel Scherer)

- #1779: integrate the Bigarray documentation into the main manual.
  (Perry E. Metzger, review by Florian Angeletti and Xavier Clerc)

### Type system:

- #7611, #1491: reject the use of generative functors as applicative.
  (Valentin Gatien-Baron)

- #7706, #1565: in recursive value declarations, track
  static size of locally-defined variables.
  (Gabriel Scherer, review by Jeremy Yallop and Leo White, report by Leo White)

- #7717, #1593: in recursive value declarations, don't treat
  unboxed constructor size as statically known.
  (Jeremy Yallop, report by Pierre Chambart, review by Gabriel Scherer)

- #7767, #1712: restore legacy treatment of partially-applied
  labeled functions in 'let rec' bindings.
  (Jeremy Yallop, report by Ivan Gotovchits, review by Gabriel Scherer)

* #7787, #1652, #1743: Don't remove module aliases in `module type of`
  and `with module`.
  The old behaviour can be obtained using the `[@remove_aliases]` attribute.
  (Leo White and Thomas Refis, review by Jacques Garrigue)

- #1468: Do not enrich type_decls with incoherent manifests.
  (Thomas Refis and Leo White, review by Jacques Garrigue)

- #1469: Use the information from [@@immediate] annotations when
  computing whether a type can be [@@unboxed].
  (Damien Doligez, report by Stephan Muenzel, review by Alain Frisch)

- #1513: Allow compilation units to shadow sub-modules of Pervasives.
  For instance users can now use a largeFile.ml file in their project.
  (Jérémie Dimino, review by Nicolás Ojeda Bär, Alain Frisch and Gabriel
  Radanne)

- #1516: Allow float array construction in recursive bindings
  when configured with -no-flat-float-array.
  (Jeremy Yallop, report by Gabriel Scherer)

- #1583: propagate refined ty_arg to Parmatch checks.
  (Thomas Refis, review by Jacques Garrigue)

- #1609: Changes to ambivalence scope tracking.
  (Thomas Refis and Leo White, review by Jacques Garrigue)

- #1628: Treat reraise and raise_notrace as nonexpansive.
  (Leo White, review by Alain Frisch)

* #1778: Fix Soundness bug with non-generalized type variable and
  local modules.  This is the same bug as #7414, but using local
  modules instead of non-local ones.
  (Leo White, review by Jacques Garrigue)

### Compiler distribution build system:

- #5219, #1680, #1877: use 'install' instead of 'cp'
  in install scripts.
  (Gabriel Scherer, review by Sébastien Hinderer and Valentin Gatien-Baron)

- #7679: make sure .a files are erased before calling ar rc, otherwise
  leftover .a files from an earlier compilation may contain unwanted modules.
  (Xavier Leroy)

- #1571: do not perform architecture tests on 32-bit platforms, allowing
  64-bit back-ends to use 64-bit specific constructs.
  (Xavier Clerc, review by Damien Doligez)

### Internal/compiler-libs changes:

- #7738, #1624: Asmlink.reset also resets lib_ccobjs/ccopts.
  (Cedric Cellier, review by Gabriel Scherer)

- #1488, #1560: Refreshing parmatch.
  (Gabriel Scherer and Thomas Refis, review by Luc Maranget)

- #1502: more command line options for expect tests.
  (Florian Angeletti, review by Gabriel Scherer)

- #1511: show code at error location in expect-style tests,
  using new Location.show_code_at_location function.
  (Gabriel Scherer and Armaël Guéneau,
   review by Valentin Gatien-Baron and Damien Doligez)

- #1519, #1532, #1570: migrate tests to ocamltest.
  (Sébastien Hinderer, review by Gabriel Scherer, Valentin Gatien-Baron
  and Nicolás Ojeda Bär)

- #1520: more robust implementation of Misc.no_overflow_mul.
  (Max Mouratov, review by Xavier Leroy)

- #1557: Organise and simplify translation of primitives.
  (Leo White, review by François Bobot and Nicolás Ojeda Bär)

- #1567: register all idents relevant for reraise.
  (Thomas Refis, review by Alain Frisch and Frédéric Bour)

- #1586: testsuite: 'make promote' for ocamltest tests.
  (The new "-promote" option for ocamltest is experimental
  and subject to change/removal).
  (Gabriel Scherer)

- #1619: expect_test: print all the exceptions, even the unexpected ones.
  (Thomas Refis, review by Jérémie Dimino)

- #1621: expect_test: make sure to not use the installed stdlib.
  (Jérémie Dimino, review by Thomas Refis)

- #1646: add ocamldoc test to ocamltest and
  migrate ocamldoc tests to ocamltest.
  (Florian Angeletti, review by Sébastien Hinderer)

- #1663: refactor flambda specialise/inlining handling.
  (Leo White and Xavier Clerc, review by Pierre Chambart)

- #1679: remove Pbittest from primitives in lambda.
  (Hugo Heuzard, review by Mark Shinwell)

* #1704: Make Ident.t abstract and immutable.
  (Gabriel Radanne, review by Mark Shinwell)

- #1699: Clean up Maps and Sets throughout the compiler.
  Remove the Tbl module in favor of dedicated Maps.
  (Gabriel Radanne, review by Mark Shinwell)

### Bug fixes:

- #4499, #1479: Use native Windows API to implement Sys.getenv,
  Unix.getenv and Unix.environment under Windows.
  (Nicolás Ojeda Bär, report by Alain Frisch, review by David Allsopp, Xavier
  Leroy)

- #5250, #1435: on Cygwin, when ocamlrun searches the path
  for a bytecode executable file, skip directories and other
  non-regular files, like other Unix variants do.
  (Xavier Leroy)

- #6394, #1425: fix fatal_error from Parmatch.get_type_path.
  (Virgile Prevosto, review by David Allsopp, Thomas Refis and Jacques Garrigue)

* #6604, #931: Only allow directives with filename and at the beginning of
  the line.
  (Tadeu Zagallo, report by Roberto Di Cosmo,
   review by Hongbo Zhang, David Allsopp, Gabriel Scherer, Xavier Leroy)

- #7138, #7701, #1693: Keep documentation comments
  even in empty structures and signatures.
  (Leo White, Florian Angeletti, report by Anton Bachin)

- #7178, #7253, #7796, #1790: Make sure a function
  registered with "at_exit" is executed only once when the program exits.
  (Nicolás Ojeda Bär and Xavier Leroy, review by Max Mouratov)

- #7391, #1620: Do not put a dummy method in object types.
  (Thomas Refis, review by Jacques Garrigue)

- #7660, #1445: Use native Windows API to implement Unix.utimes in order to
  avoid unintended shifts of the argument timestamp depending on DST setting.
  (Nicolás Ojeda Bär, review by David Allsopp, Xavier Leroy)

- #7668: -principal is broken with polymorphic variants.
  (Jacques Garrigue, report by Jun Furuse)

- #7680, #1497: Incorrect interaction between Matching.for_let and
  Simplif.simplify_exits.
  (Alain Frisch, report and review by Vincent Laviron)

- #7682, #1495: fix [@@unboxed] for records with 1 polymorphic field.
  (Alain Frisch, report by Stéphane Graham-Lengrand, review by Gabriel Scherer)

- #7695, #1541: Fatal error: exception Ctype.Unify(_) with field override
  (Jacques Garrigue, report by Nicolás Ojeda Bär)

- #7704, #1564: use proper variant tag in non-exhaustiveness warning.
  (Jacques Garrigue, report by Thomas Refis)

- #7711, #1581: Internal typechecker error triggered by a constraint on
   self type in a class type.
  (Jacques Garrigue, report and review by Florian Angeletti)

- #7712, #1576: assertion failure with type abbreviations.
  (Thomas Refis, report by Michael O'Connor, review by Jacques Garrigue)

- #7747: Type checker can loop infinitely and consume all computer memory.
  (Jacques Garrigue, report by kantian)

- #7751, #1657: The toplevel prints some concrete types as abstract.
  (Jacques Garrigue, report by Matej Kosik)

- #7765, #1718: When unmarshaling bigarrays, protect against integer
  overflows in size computations.
  (Xavier Leroy, report by Maximilian Tschirschnitz,
   review by Gabriel Scherer)

- #7760, #1713: Exact selection of lexing engine, that is
  correct "Segfault in ocamllex-generated code using 'shortest'".
  (Luc Maranget, Frédéric Bour, report by Stephen Dolan,
  review by Gabriel Scherer)

- #7769, #1714: calls to Stream.junk could, under some conditions, be
  ignored when used on streams based on input channels.
  (Nicolás Ojeda Bär, report by Michael Perin, review by Gabriel Scherer)

- #7793, #1766: the toplevel #use directive now accepts sequences of ';;'
  tokens. This fixes a bug in which certain files accepted by the compiler were
  rejected by ocamldep.
  (Nicolás Ojeda Bär, report by Hugo Heuzard, review by Hugo Heuzard)

- #1517: More robust handling of type variables in mcomp.
  (Leo White and Thomas Refis, review by Jacques Garrigue)

- #1530, #1574: testsuite, fix 'make parallel' and 'make one DIR=...'
  to work on ocamltest-based tests.
  (Runhang Li and Sébastien Hinderer, review by Gabriel Scherer)

- #1550, #1555: Make pattern matching warnings more robust
  to ill-typed columns.
  (Thomas Refis, with help from Gabriel Scherer and Luc Maranget)

- #1614: consider all bound variables when inlining, fixing a compiler
  fatal error.
  (Xavier Clerc, review by Pierre Chambart, Leo White)

- #1622: fix bug in the expansion of command-line arguments under Windows
  which could result in some elements of Sys.argv being truncated in some cases.
  (Nicolás Ojeda Bär, review by Sébastien Hinderer)

- #1623: Segfault on Windows 64 bits when expanding wildcards in arguments.
  (Marc Lasson, review by David Allsopp, Alain Frisch, Sébastien Hinderer,
   Xavier Leroy, Nicolás Ojeda Bär)

- #1661: more precise principality warning regarding record fields
  disambiguation.
  (Thomas Refis, review by Leo White)

- #1687: fix bug in the printing of short functor types "(S1 -> S2) -> S3".
  (Pieter Goetschalckx, review by Gabriel Scherer)

- #1722: Scrape types in Typeopt.maybe_pointer.
  (Leo White, review by Thomas Refis)

- #1755: ensure that a bigarray is never collected while reading complex
  values.
  (Xavier Clerc, Mark Shinwell and Leo White, report by Chris Hardin,
  reviews by Stephen Dolan and Xavier Leroy)

- #1764: in byterun/memory.c, struct pool_block, use C99 flexible arrays
  if available.
  (Xavier Leroy, review by Max Mouratov)

- #1774: ocamlopt for ARM could generate VFP loads and stores with bad
  offsets, rejected by the assembler.
  (Xavier Leroy, review by Mark Shinwell)

- #1808: handle `[@inlined]` attributes under a module constraint.
  (Xavier Clerc, review by Leo White)

- #1810: use bit-pattern comparison when meeting float approximations.
  (Xavier Clerc, report by Christophe Troestler, review by Nicolás Ojeda Bär
   and Gabriel Scherer)

- #1835: Fix off-by-one errors in Weak.get_copy and Weak.blit.
  (KC Sivaramakrishnan)

- #1849: bug in runtime function generic_final_minor_update()
  that could lead to crashes when Gc.finalise_last is used.
  (report and fix by Yuriy Vostrikov, review by François Bobot)


OCaml 4.06.1 (16 Feb 2018):
---------------------------

### Bug fixes:

- #7661, #1459: fix faulty compilation of patterns
  using extensible variants constructors
  (Luc Maranget, review by Thomas Refis and Gabriel Scherer, report
  by Abdelraouf Ouadjaout and Thibault Suzanne)

- #7702, #1553: refresh raise counts when inlining a function
  (Vincent Laviron, Xavier Clerc, report by Cheng Sun)

- #7704, #1559: Soundness issue with private rows and pattern-matching
  (Jacques Garrigue, report by Jeremy Yallop, review by Thomas Refis)

- #7705, #1558: add missing bounds check in Bigarray.Genarray.nth_dim.
  (Nicolás Ojeda Bär, report by Jeremy Yallop, review by Gabriel Scherer)

- #7713, #1587: Make pattern matching warnings more robust
  to ill-typed columns; this is a backport of #1550 from 4.07+dev
  (Thomas Refis, review by Gabriel Scherer, report by Andreas Hauptmann)

- #1470: Don't commute negation with float comparison
  (Leo White, review by Xavier Leroy)

- #1538: Make pattern matching compilation more robust to ill-typed columns
  (Gabriel Scherer and Thomas Refis, review by Luc Maranget)

OCaml 4.06.0 (3 Nov 2017):
--------------------------

(Changes that can break existing programs are marked with a "*")

### Language features:

- #6271, #7529, #1249: Support "let open M in ..."
  in class expressions and class type expressions.
  (Alain Frisch, reviews by Thomas Refis and Jacques Garrigue)

- #792: fix limitations of destructive substitutions, by
  allowing "S with type t := type-expr",
  "S with type M.t := type-expr", "S with module M.N := path"
  (Valentin Gatien-Baron, review by Jacques Garrigue and Leo White)

* #1064, #1392: extended indexing operators, add a new class of
  user-defined indexing operators, obtained by adding at least
  one operator character after the dot symbol to the standard indexing
  operators: e,g ".%()", ".?[]", ".@{}<-":
    let ( .%() ) = List.nth in [0; 1; 2].%(1)
  After this change, functions or methods with an explicit polymorphic type
  annotation and of which the first argument is optional now requires a space
  between the dot and the question mark,
  e.g. "<f:'a.?opt:int->unit>" must now be written "<f:'a. ?opt:int->unit>".
  (Florian Angeletti, review by Damien Doligez and Gabriel Radanne)

- #1118: Support inherited field in object type expression
    type t = < m : int >
    type u = < n : int; t; k : int >
  (Runhang Li, review by Jeremy Yallop, Leo White, Jacques Garrigue,
   and Florian Angeletti)

* #1232: Support Unicode character escape sequences in string
  literals via the \u{X+} syntax. These escapes are substituted by the
  UTF-8 encoding of the Unicode character.
  (Daniel Bünzli, review by Damien Doligez, Alain Frisch, Xavier
  Leroy and Leo White)

- #1247: M.(::) construction for expressions
  and patterns (plus fix printing of (::) in the toplevel)
  (Florian Angeletti, review by Alain Frisch, Gabriel Scherer)

* #1252: The default mode is now safe-string, can be overridden
  at configure time or at compile time.
  (See #1386 below for the configure-time options)
  This breaks the code that uses the 'string' type as mutable
  strings (instead of Bytes.t, introduced by 4.02 in 2014).
  (Damien Doligez)

* #1253: Private extensible variants
  This change breaks code relying on the undocumented ability to export
  extension constructors for abstract type in signature. Briefly,
    module type S = sig
      type t
      type t += A
    end
   must now be written
    module type S = sig
      type t = private ..
      type t += A
   end
  (Leo White, review by Alain Frisch)

- #1333: turn off warning 40 by default
  (Constructor or label name used out of scope)
  (Leo White)

- #1348: accept anonymous type parameters in `with` constraints:
    S with type _ t = int
  (Valentin Gatien-Baron, report by Jeremy Yallop)

### Type system

- #2642, #1225: unique names for weak type variables
    # ref [];;
    - : '_weak1 list ref = {contents = []}
  (Florian Angeletti, review by Frédéric Bour, Jacques Garrigue,
   Gabriel Radanne and Gabriel Scherer)

* #6738, #7215, #7231, #556: Add a new check that 'let rec'
  bindings are well formed.
  (Jeremy Yallop, reviews by Stephen Dolan, Gabriel Scherer, Leo
   White, and Damien Doligez)

- #1142: Mark assertions nonexpansive, so that 'assert false'
  can be used as a placeholder for a polymorphic function.
  (Stephen Dolan)

### Standard library:

- #8223, #7309, #1026: Add update to maps. Allows to update a
  binding in a map or create a new binding if the key had no binding
    val update: key -> ('a option -> 'a option) -> 'a t -> 'a t
  (Sébastien Briais, review by Daniel Bünzli, Alain Frisch and
  Gabriel Scherer)

- #7515, #1147: Arg.align now optionally uses the tab character '\t' to
  separate the "unaligned" and "aligned" parts of the documentation string. If
  tab is not present, then space is used as a fallback. Allows to have spaces in
  the unaligned part, which is useful for Tuple options.
  (Nicolás Ojeda Bär, review by Alain Frisch and Gabriel Scherer)

* #615: Format, add symbolic formatters that output symbolic
  pretty-printing items. New fields have been added to the
  formatter_out_functions record, thus this change will break any code building
  such record from scratch.
  When building Format.formatter_out_functions values redefining the out_spaces
  field, "{ fmt_out_funs with out_spaces = f; }" should be replaced by
  "{ fmt_out_funs with out_spaces = f; out_indent = f; }" to maintain the old
  behavior.
  (Richard Bonichon and Pierre Weis, review by Alain Frisch, original request by
  Spiros Eliopoulos in #506)

* #943: Fixed the divergence of the Pervasives module between the stdlib
  and threads implementations.  In rare circumstances this can change the
  behavior of existing applications: the implementation of Pervasives.close_out
  used when compiling with thread support was inconsistent with the manual.
  It will now not suppress exceptions escaping Pervasives.flush anymore.
  Developers who want the old behavior should use Pervasives.close_out_noerr
  instead.  The stdlib implementation, used by applications not compiled
  with thread support, will now only suppress Sys_error exceptions in
  Pervasives.flush_all.  This should allow exceedingly unlikely assertion
  exceptions to escape, which could help reveal bugs in the standard library.
  (Markus Mottl, review by Hezekiah M. Carty, Jérémie Dimino, Damien Doligez,
  Alain Frisch, Xavier Leroy, Gabriel Scherer and Mark Shinwell)

- #1034: List.init : int -> (int -> 'a) -> 'a list
  (Richard Degenne, review by David Allsopp, Thomas Braibant, Florian
  Angeletti, Gabriel Scherer, Nathan Moreau, Alain Frisch)

- #1091 Add the Uchar.{bom,rep} constants.
  (Daniel Bünzli, Alain Frisch)

- #1091: Add Buffer.add_utf_{8,16le,16be}_uchar to encode Uchar.t
  values to the corresponding UTF-X transformation formats in Buffer.t
  values.
  (Daniel Bünzli, review by Damien Doligez, Max Mouratov)

- #1175: Bigarray, add a change_layout function to each Array[N]
  submodules.
  (Florian Angeletti)

* #1306: In the MSVC and Mingw ports, "Sys.rename src dst" no longer fails if
  file "dst" exists, but replaces it with file "src", like in the other ports.
  (Xavier Leroy)

- #1314: Format, use the optional width information
  when formatting a boolean: "%8B", "%-8B" for example
  (Xavier Clerc, review by Gabriel Scherer)

- c9cc0f25138ce58e4f4e68c4219afe33e2a9d034: Resurrect tabulation boxes
  in module Format. Rewrite/extend documentation of tabulation boxes.
  (Pierre Weis)

### Other libraries:

- #7564, #1211: Allow forward slashes in the target of symbolic links
  created by Unix.symlink under Windows.
  (Nicolás Ojeda Bär, review by David Allsopp)

* #7640, #1414: reimplementation of Unix.execvpe to fix issues
  with the 4.05 implementation.  The main issue is that the current
  directory was always searched (last), even if the current directory
  is not listed in the PATH.
  (Xavier Leroy, report by Louis Gesbert and Arseniy Alekseyev,
   review by Ivan Gotovchits)

- #997, #1077: Deprecate Bigarray.*.map_file and add Unix.map_file as a
  first step towards moving Bigarray to the stdlib
  (Jérémie Dimino and Xavier Leroy)

* #1178: remove the Num library for arbitrary-precision arithmetic.
  It now lives as a separate project https://github.com/ocaml/num
  with an OPAM package called "num".
  (Xavier Leroy)

- #1217: Restrict Unix.environment in privileged contexts; add
  Unix.unsafe_environment.
  (Jeremy Yallop, review by Mark Shinwell, Nicolás Ojeda Bär,
  Damien Doligez and Hannes Mehnert)

- #1321: Reimplement Unix.isatty on Windows. It no longer returns true for
  the null device.
  (David Allsopp)

### Compiler user-interface and warnings:

- #7361, #1248: support "ocaml.warning" in all attribute contexts, and
  arrange so that "ocaml.ppwarning" is correctly scoped by surrounding
  "ocaml.warning" attributes
  (Alain Frisch, review by Florian Angeletti and Thomas Refis)

- #7444, #1138: trigger deprecation warning when a "deprecated"
  attribute is hidden by signature coercion
  (Alain Frisch, report by bmillwood, review by Leo White)

- #7472: ensure .cmi files are created atomically,
  to avoid corruption of .cmi files produced simultaneously by a run
  of ocamlc and a run of ocamlopt.
  (Xavier Leroy, from a suggestion by Gerd Stolpmann)

* #7514, #1152: add -dprofile option, similar to -dtimings but
  also displays memory allocation and consumption.
  The corresponding addition of a new compiler-internal
  Profile module may affect some users of
  compilers-libs/ocamlcommon (by creating module conflicts).
  (Valentin Gatien-Baron, report by Gabriel Scherer)

- #7620, #1317: Typecore.force_delayed_checks does not run with -i option
  (Jacques Garrigue, report by Jun Furuse)

- #7624: handle warning attributes placed on let bindings
  (Xavier Clerc, report by dinosaure, review by Alain Frisch)

- #896: "-compat-32" is now taken into account when building .cmo/.cma
  (Hugo Heuzard)

- #948: the compiler now reports warnings-as-errors by prefixing
  them with "Error (warning ..):", instead of "Warning ..:" and
  a trailing "Error: Some fatal warnings were triggered" message.
  (Valentin Gatien-Baron, review by Alain Frisch)

- #1032: display the output of -dtimings as a hierarchy
  (Valentin Gatien-Baron, review by Gabriel Scherer)

- #1114, #1393, #1429: refine the (ocamlc -config) information
  on C compilers: the variables `{bytecode,native}_c_compiler` are deprecated
  (the distinction is now mostly meaningless) in favor of a single
  `c_compiler` variable combined with `ocaml{c,opt}_cflags`
  and `ocaml{c,opt}_cppflags`.
  (Sébastien Hinderer, Jeremy Yallop, Gabriel Scherer, review by
   Adrien Nader and David Allsopp)

* #1189: allow MSVC ports to use -l option in ocamlmklib
  (David Allsopp)

- #1332: fix ocamlc handling of "-output-complete-obj"
  (François Bobot)

- #1336: -thread and -vmthread option information is propagated to
  PPX rewriters.
  (Jun Furuse, review by Alain Frisch)

### Code generation and optimizations:

- #5324, #375: An alternative Linear Scan register allocator for
  ocamlopt, activated with the -linscan command-line flag. This
  allocator represents a trade-off between worse generated code
  performance for higher compilation speed (especially interesting in
  some cases graph coloring is necessarily quadratic).
  (Marcell Fischbach and Benedikt Meurer, adapted by Nicolás Ojeda Bär, review
  by Nicolás Ojeda Bär and Alain Frisch)

- #6927, #988: On macOS, when compiling bytecode stubs, plugins,
  and shared libraries through -output-obj, generate dylibs instead of
  bundles.
  (whitequark)

- #7447, #995: incorrect code generation for nested recursive bindings
  (Leo White and Jeremy Yallop, report by Stephen Dolan)

- #7501, #1089: Consider arrays of length zero as constants
  when using Flambda.
  (Pierre Chambart, review by Mark Shinwell and Leo White)

- #7531, #1162: Erroneous code transformation at partial applications
  (Mark Shinwell)

- #7614, #1313: Ensure that inlining does not depend on the order
  of symbols (flambda)
  (Leo White, Xavier Clerc, report by Alex, review by Gabriel Scherer
  and Pierre Chambart)

- #7616, #1339: don't warn on mutation of zero size blocks.
  (Leo White)

- #7631, #1355: "-linscan" option crashes ocamlopt
  (Xavier Clerc, report by Paul Steckler)

- #7642, #1411: ARM port: wrong register allocation for integer
  multiply on ARMv4 and ARMv5; possible wrong register allocation for
  floating-point multiply and add on VFP and for floating-point
  negation and absolute value on soft FP emulation.
  (Xavier Leroy, report by Stéphane Glondu and Ximin Luo,
   review and additional sightings by Mark Shinwell)

* #659: Remove support for SPARC native code generation
  (Mark Shinwell)

- #850: Optimize away some physical equality
  (Pierre Chambart, review by Mark Shinwell and Leo White)

- #856: Register availability analysis
  (Mark Shinwell, Thomas Refis, review by Pierre Chambart)

- #1143: tweaked several allocation functions in the runtime by
  checking for likely conditions before unlikely ones and eliminating
  some redundant checks.
  (Markus Mottl, review by Alain Frisch, Xavier Leroy, Gabriel Scherer,
  Mark Shinwell and Leo White)

- #1183: compile curried functors to multi-argument functions
  earlier in the compiler pipeline; correctly propagate [@@inline]
  attributes on such functors; mark functor coercion veneers as
  stubs.
  (Mark Shinwell, review by Pierre Chambart and Leo White)

- #1195: Merge functions based on partiality rather than
  Parmatch.irrefutable.
  (Leo White, review by Thomas Refis, Alain Frisch and Gabriel Scherer)

- #1215: Improve compilation of short-circuit operators
  (Leo White, review by Frédéric Bour and Mark Shinwell)

- #1250: illegal ARM64 assembly code generated for large combined allocations
  (report and initial fix by Steve Walk, review and final fix by Xavier Leroy)

- #1271: Don't generate Ialloc instructions for closures that exceed
  Max_young_wosize; instead allocate them on the major heap.  (Related
  to #1250.)
  (Mark Shinwell)

- #1294: Add a configure-time option to remove the dynamic float array
  optimization and add a floatarray type to let the user choose when to
  flatten float arrays. Note that float-only records are unchanged: they
  are still optimized by unboxing their fields.
  (Damien Doligez, review by Alain Frisch and Mark Shinwell)

- #1304: Mark registers clobbered by PLT stubs as destroyed across
  allocations.
  (Mark Shinwell, Xavier Clerc, report and initial debugging by
  Valentin Gatien-Baron)

- #1323: make sure that frame tables are generated in the data
  section and not in the read-only data section, as was the case
  before in the PPC and System-Z ports.  This avoids relocations in
  the text segment of shared libraries and position-independent
  executables generated by ocamlopt.
  (Xavier Leroy, review by Mark Shinwell)

- #1330: when generating dynamically-linkable code on AArch64, always
  reference symbols (even locally-defined ones) through the GOT.
  (Mark Shinwell, review by Xavier Leroy)

### Tools:

- #8395, #973: tools/check-symbol-names checks for globally
  linked names not namespaced with caml_
  (Stephen Dolan)

- #6928, #1103: ocamldoc, do not introduce an empty <h1> in index.html
  when no -title has been provided
  (Pierre Boutillier)

- #7048: ocamldoc, in -latex mode, don't escape Latin-1 accented letters
  (Xavier Leroy, report by Hugo Herbelin)

* #7351: ocamldoc, use semantic tags rather than <br> tags in the html
  backend
  (Florian Angeletti, request and review by Daniel Bünzli )

* #7352, #7353: ocamldoc, better paragraphs in html output
  (Florian Angeletti, request by Daniel Bünzli)

* #7363, #830: ocamldoc, start heading levels at {1 not {2 or {6.
  This change modifies the mapping between ocamldoc heading level and
  html heading level, breaking custom css style for ocamldoc.
  (Florian Angeletti, request and review by Daniel Bünzli)

* #7478, #1037: ocamldoc, do not use as a module preamble documentation
  comments that occur after the first module element. This change may break
  existing documentation. In particular, module preambles must now come before
  any `open` statement.
  (Florian Angeletti, review by David Allsopp and report by Daniel Bünzli)

- #7521, #1159: ocamldoc, end generated latex file with a new line
  (Florian Angeletti)

- #7575, #1219: Switch compilers from -no-keep-locs
  to -keep-locs by default: produced .cmi files will contain locations.
  This provides better error messages. Note that, as a consequence,
  .cmi digests now depend on the file path as given to the compiler.
  (Daniel Bünzli)

- #7610, #1346: caml.el (the Emacs editing mode) was cleaned up
  and made compatible with Emacs 25.
  (Stefan Monnier, Christophe Troestler)

- #7635, #1383: ocamldoc, add an identifier to module
  and module type elements
  (Florian Angeletti, review by Yawar Amin and Gabriel Scherer)

- #681, #1426: Introduce ocamltest, a new test driver for the
  OCaml compiler testsuite
  (Sébastien Hinderer, review by Damien Doligez)

- #1012: ocamlyacc, fix parsing of raw strings and nested comments, as well
  as the handling of ' characters in identifiers.
  (Demi Obenour)

- #1045: ocamldep, add a "-shared" option to generate dependencies
  for native plugin files (i.e. .cmxs files)
  (Florian Angeletti, suggestion by Sébastien Hinderer)

- #1078: add a subcommand "-depend" to "ocamlc" and "ocamlopt",
  to behave as ocamldep. Should be used mostly to replace "ocamldep" in the
  "boot" directory to reduce its size in the future.
  (Fabrice Le Fessant)

- #1036: ocamlcmt (tools/read_cmt) is installed, converts .cmt to .annot
  (Fabrice Le Fessant)

- #1180: Add support for recording numbers of direct and indirect
  calls over the lifetime of a program when using Spacetime profiling
  (Mark Shinwell)

- #1457, ocamldoc: restore label for exception in the latex backend
  (omitted since 4.04.0)
  (Florian Angeletti, review by Gabriel Scherer)

### Toplevel:

- #7570: remove unusable -plugin option from the toplevel
  (Florian Angeletti)

- #1041: -nostdlib no longer ignored by toplevel.
  (David Allsopp, review by Xavier Leroy)

- #1231: improved printing of unicode texts in the toplevel,
  unless OCAMLTOP_UTF_8 is set to false.
  (Florian Angeletti, review by Daniel Bünzli, Xavier Leroy and
   Gabriel Scherer)

- #1688: Fix printing of -0.
  (Nicolás Ojeda Bär, review by Jérémie Dimino)

### Runtime system:

* #3771, #153, #1200, #1357, #1362, #1363, #1369, #1398,
  #1446, #1448: Unicode support for the Windows runtime.
  (ygrek, Nicolás Ojeda Bär, review by Alain Frisch, David Allsopp, Damien
  Doligez)

* #7594, #1274, #1368: String_val now returns 'const char*', not
  'char*' when -safe-string is enabled at configure time.  New macro Bytes_val
  for accessing bytes values.
  (Jeremy Yallop, reviews by Mark Shinwell and Xavier Leroy)

- #71: The runtime can now be shut down gracefully by means of the new
  caml_shutdown and caml_startup_pooled functions. The new 'c' flag in
  OCAMLRUNPARAM enables shutting the runtime properly on process exit.
  (Max Mouratov, review and discussion by Damien Doligez, Gabriel Scherer,
  Mark Shinwell, Thomas Braibant, Stephen Dolan, Pierre Chambart,
  François Bobot, Jacques Garrigue, David Allsopp, and Alain Frisch)

- #938, #1170, #1289: Stack overflow detection on 64-bit Windows
  (Olivier Andrieu, tweaked by David Allsopp)

- #1070, #1295: enable gcc typechecking for caml_alloc_sprintf,
  caml_gc_message. Make caml_gc_message a variadic function. Fix many
  caml_gc_message format strings.
  (Olivier Andrieu, review and 32bit fix by David Allsopp)

- #1073: Remove statically allocated compare stack.
  (Stephen Dolan)

- #1086: in Sys.getcwd, just fail instead of calling getwd()
  if HAS_GETCWD is not set.
  (Report and first fix by Sebastian Markbåge, final fix by Xavier Leroy,
   review by Mark Shinwell)

- #1269: Remove 50ms delay at exit for programs using threads
  (Valentin Gatien-Baron, review by Stephen Dolan)

* #1309: open files with O_CLOEXEC (or equivalent) in caml_sys_open, thus
  unifying the semantics between Unix and Windows and also eliminating race
  condition on Unix.
  (David Allsopp, report by Andreas Hauptmann)

- #1326: Enable use of CFI directives in AArch64 and ARM runtime
  systems' assembly code (asmrun/arm64.S).  Add CFI directives to enable
  unwinding through [caml_c_call] and [caml_call_gc] with correct termination
  of unwinding at [main].
  (Mark Shinwell, review by Xavier Leroy and Gabriel Scherer, with thanks
  to Daniel Bünzli and Fu Yong Quah for testing)

- #1338: Add "-g" for bytecode runtime system compilation
  (Mark Shinwell)

* #1416, #1444: switch the Windows 10 Console to UTF-8 encoding.
  (David Allsopp, reviews by Nicolás Ojeda Bär and Xavier Leroy)

### Manual and documentation:

- #6548: remove obsolete limitation in the description of private
  type abbreviations
  (Florian Angeletti, suggestion by Leo White)

- #6676, #1110: move record notation to tutorial
  (Florian Angeletti, review by Gabriel Scherer)

- #6676, #1112: move local opens to tutorial
  (Florian Angeletti)

- #6676, #1153: move overriding class definitions to reference
  manual and tutorial
  (Florian Angeletti)

- #6709: document the associativity and precedence level of
  pervasive operators
  (Florian Angeletti, review by David Allsopp)

- #7254, #1096: Rudimentary documentation of ocamlnat
  (Mark Shinwell)

- #7281, #1259: fix .TH macros in generated manpages
  (Olaf Hering)

- #7507: Align the description of the printf conversion
  specification "%g" with the ISO C90 description.
  (Florian Angeletti, suggestion by Armaël Guéneau)

- #7551, #1194 : make the final ";;" potentially optional in
  caml_example
  (Florian Angeletti, review and suggestion by Gabriel Scherer)

- #7588, #1291: make format documentation predictable
  (Florian Angeletti, review by Gabriel Radanne)

- #7604: Minor Ephemeron documentation fixes
  (Miod Vallat, review by Florian Angeletti)

- #594: New chapter on polymorphism troubles:
  weakly polymorphic types, polymorphic recursion,and higher-ranked
  polymorphism.
  (Florian Angeletti, review by Damien Doligez, Gabriel Scherer,
   and Gerd Stolpmann)

- #1187: Minimal documentation for compiler plugins
  (Florian Angeletti)

- #1202: Fix Typos in comments as well as basic grammar errors.
  (JP Rodi, review and suggestions by David Allsopp, Max Mouratov,
  Florian Angeletti, Xavier Leroy, Mark Shinwell and Damien Doligez)

- #1220: Fix "-keep-docs" option in ocamlopt manpage
  (Etienne Millon)

### Compiler distribution build system:

- #6373, #1093: Suppress trigraph warnings from macOS assembler
  (Mark Shinwell)

- #7639, #1371: fix configure script for correct detection of
  int64 alignment on Mac OS X 10.13 (High Sierra) and above; fix bug in
  configure script relating to such detection.
  (Mark Shinwell, report by John Whitington, review by Xavier Leroy)

- #558: enable shared library and natdynlink support on more Linux
  platforms
  (Felix Janda, Mark Shinwell)

* #1104: remove support for the NeXTStep platform
  (Sébastien Hinderer)

- #1130: enable detection of IBM XL C compiler (one need to run configure
  with "-cc <path to xlc compiler>"). Enable shared library support for
  bytecode executables on AIX/xlc (tested on AIX 7.1, XL C 12).
  To enable 64-bit, run both "configure" and "make world" with OBJECT_MODE=64.
  (Konstantin Romanov, Enrique Naudon)

- #1203: speed up the manual build by using ocamldoc.opt
  (Gabriel Scherer, review by Florian Angeletti)

- #1214: harden config/Makefile against '#' characters in PREFIX
  (Gabriel Scherer, review by David Allsopp and Damien Doligez)

- #1216: move Compplugin and friends from BYTECOMP to COMP
  (Leo White, review by Mark Shinwell)

* #1242: disable C plugins loading by default
  (Alexey Egorov)

- #1275: correct configure test for Spacetime availability
  (Mark Shinwell)

- #1278: discover presence of <sys/shm.h> during configure for afl runtime
  (Hannes Mehnert)

- #1386: provide configure-time options to fine-tune the safe-string
  options and default settings changed by #1252.

  The previous configure option -safe-string is now
  renamed -force-safe-string.

  At configure-time, -force-safe-string forces all module to use
  immutable strings (this disables the per-file, compile-time
  -unsafe-string option). The new default-(un)safe-string options
  let you set the default choice for the per-file compile-time
  option. (The new #1252 behavior corresponds to having
  -default-safe-string, while 4.05 and older had
  -default-unsafe-string).

  (Gabriel Scherer, review by Kate Deplaix and Damien Doligez)

- #1409: Fix to enable NetBSD/powerpc to work.
  (Håvard Eidnes)

### Internal/compiler-libs changes:

- #6826, #828, #834: improve compilation time for open
  (Alain Frisch, review by Frédéric Bour and Jacques Garrigue)

- #7127, #454, #1058: in toplevel, print bytes and strip
  strings longer than the size specified by the "print_length" directive
  (Fabrice Le Fessant, initial PR by Junsong Li)

- #406: remove polymorphic comparison for Types.constructor_tag in compiler
  (Dwight Guth, review by Gabriel Radanne, Damien Doligez, Gabriel Scherer,
   Pierre Chambart, Mark Shinwell)

- #1119: Change Set (private) type to inline records.
  (Albin Coquereau)

* #1127: move config/{m,s}.h to byterun/caml and install them.
  User code should not have to include them directly since they are
  included by other header files.
  Previously {m,s}.h were not installed but they were substituted into
  caml/config.h; they are now just #include-d by this file. This may
  break some scripts relying on the (unspecified) presence of certain
  #define in config.h instead of m.h and s.h -- they can be rewritten
  to try to grep those files if they exist.
  (Sébastien Hinderer)

- #1281: avoid formatter flushes inside exported printers in Location
  (Florian Angeletti, review by Gabriel Scherer)

### Bug fixes:

- #5927: Type equality broken for conjunctive polymorphic variant tags
  (Jacques Garrigue, report by Leo White)

- #6329, #1437: Introduce padding word before "data_end" symbols
  to ensure page table tests work correctly on an immediately preceding
  block of zero size.
  (Mark Shinwell, review by Xavier Leroy)

- #6587: only elide Pervasives from printed type paths in unambiguous context
  (Florian Angeletti and Jacques Garrigue)

- #6934: nonrec misbehaves with GADTs
  (Jacques Garrigue, report by Markus Mottl)

- #7070, #1139: Unexported values can cause non-generalisable variables
  error
  (Leo White)

- #7261: Warn on type constraints in GADT declarations
  (Jacques Garrigue, report by Fabrice Le Botlan)

- #7321: Private type in signature clashes with type definition via
  functor instantiation
  (Jacques Garrigue, report by Markus Mottl)

- #7372, #834: fix type-checker bug with GADT and inline records
  (Alain Frisch, review by Frédéric Bour and Jacques Garrigue)

- #7344: Inconsistent behavior with type annotations on let
  (Jacques Garrigue, report by Leo White)

- #7468: possible GC problem in caml_alloc_sprintf
  (Xavier Leroy, discovery by Olivier Andrieu)

- #7496: Fixed conjunctive polymorphic variant tags do not unify
  with themselves
  (Jacques Garrigue, report by Leo White)

- #7506: pprintast ignores attributes in tails of a list
  (Alain Frisch, report by Kenichi Asai and Gabriel Scherer)

- #7513: List.compare_length_with mishandles negative numbers / overflow
  (Fabrice Le Fessant, report by Jeremy Yallop)

- #7519: Incorrect rejection of program due to faux scope escape
  (Jacques Garrigue, report by Markus Mottl)

- #7540, #1179: Fixed setting of breakpoints within packed modules
  for ocamldebug
  (Hugo Herbelin, review by Gabriel Scherer, Damien Doligez)

- #7543: short-paths printtyp can fail on packed type error messages
  (Florian Angeletti)

- #7553, #1191: Prevent repeated warnings with recursive modules.
  (Leo White, review by Josh Berdine and Alain Frisch)

- #7563, #1210: code generation bug when a module alias and
  an extension constructor have the same name in the same module
  (Gabriel Scherer, report by Manuel Fähndrich,
   review by Jacques Garrigue and Leo White)

- #7591, #1257: on x86-64, frame table is not 8-aligned
  (Xavier Leroy, report by Mantis user "voglerr", review by Gabriel Scherer)

- #7601, #1320: It seems like a hidden non-generalized type variable
  remains in some inferred signatures, which leads to strange errors
  (Jacques Garrigue, report by Mandrikin)

- #7609: use-after-free memory corruption if a program debugged
  under ocamldebug calls Pervasives.flush_all
  (Xavier Leroy, report by Paul Steckler, review by Gabriel Scherer)

- #7612, #1345: afl-instrumentation bugfix for classes.
  (Stephen Dolan, review by Gabriel Scherer and David Allsopp)

- #7617, #7618, #1318: Ambiguous (mistakenly) type escaping the
  scope of its equation
  (Jacques Garrigue, report by Thomas Refis)

- #7619, #1387: position of the optional last semi-column not included
  in the position of the expression (same behavior as for lists)
  (Christophe Raffalli, review by Gabriel Scherer)

- #7638: in the Windows Mingw64 port, multithreaded programs compiled
  to bytecode could crash when raising an exception from C code.
  This looks like a Mingw64 issue, which we work around with GCC builtins.
  (Xavier Leroy)

- #7656, #1423: false 'unused type/constructor/value' alarms
  in the 4.06 development version
  (Alain Frisch, review by Jacques Garrigue, report by Kate Deplaix)

- #7657, #1424: ensures correct call-by-value semantics when
  eta-expanding functions to eliminate optional arguments
  (Alain Frisch, report by sliquister, review by Leo White and Jacques
  Garrigue)

- #7658, #1439: Fix Spacetime runtime system compilation with
  -force-safe-string
  (Mark Shinwell, report by Christoph Spiel, review by Gabriel Scherer)

- #1155: Fix a race condition with WAIT_NOHANG on Windows
  (Jérémie Dimino and David Allsopp)

- #1199: Pretty-printing formatting cleanup in pprintast
  (Ethan Aubin, suggestion by Gabriel Scherer, review by David Allsopp,
  Florian Angeletti, and Gabriel Scherer)

- #1223: Fix corruption of the environment when using -short-paths
  with the toplevel.
  (Leo White, review by Alain Frisch)

- #1243: Fix pprintast for #... infix operators
  (Alain Frisch, report by Omar Chebib)

- #1324: ensure that flambda warning are printed only once
  (Xavier Clerc)

- #1329: Prevent recursive polymorphic variant names
  (Jacques Garrigue, fix suggested by Leo White)

- #1308: Only treat pure patterns as inactive
  (Leo White, review by Alain Frisch and Gabriel Scherer)

- #1390: fix the [@@unboxed] type check to accept parametrized types
  (Leo White, review by Damien Doligez)

- #1407: Fix raw_spacetime_lib
  (Leo White, review by Gabriel Scherer and Damien Doligez)

OCaml 4.05.0 (13 Jul 2017):
---------------------------

(Changes that can break existing programs are marked with a "*")

### Language features:

### Code generation and optimizations:

- #7201, #954: Correct wrong optimisation of "0 / <expr>"
  and "0 mod <expr>" in the case when <expr> was a non-constant
  evaluating to zero
  (Mark Shinwell, review by Gabriel Scherer, Leo White and Xavier Leroy)

- #7357, #832: Improve compilation time for toplevel
  include(struct ... end : sig ... end)
  (Alain Frisch, report by Hongbo Zhang, review by Jacques Garrigue)

- #7533, #1173: Correctly perform side effects for certain
  cases of "/" and "mod"
  (Mark Shinwell, report by Jan Mitgaard)

- #504: Instrumentation support for fuzzing with afl-fuzz.
  (Stephen Dolan, review by Alain Frisch, Pierre Chambart, Mark
  Shinwell, Gabriel Scherer and Damien Doligez)

- #863, #1068, #1069: Optimise matches with constant
  results to lookup tables.
  (Stephen Dolan, review by Gabriel Scherer, Pierre Chambart,
  Mark Shinwell, and bug report by Gabriel Scherer)

- #1150: Fix typo in arm64 assembler directives
  (KC Sivaramakrishnan)

### Runtime system:

- #2784, #953: Add caml_startup_exn
  (Mark Shinwell)

- #7423, #946: expose new exception-raising functions
  `void caml_{failwith,invalid_argument}_value(value msg)`
  in addition to
  `void caml_{failwith,invalid_argument}(char const *msg)`.
  The previous functions would not free their message argument, so
  were inconvient for dynamically-allocated messages; the messages
  passed to the new functions are handled by the garbage collector.
  (Gabriel Scherer, review by Mark Shinwell, request by Immanuel Litzroth)

- #7557, #1213: More security for getenv
  (Damien Doligez, reports by Seth Arnold and Eric Milliken, review by
  Xavier Leroy, David Allsopp, Stephen Dolan, Hannes Mehnert)

- #795: remove 256-character limitation on Sys.executable_name
  (Xavier Leroy)

- #891: Use -fno-builtin-memcmp when building runtime with gcc.
  (Leo White)

### Type system:

- #6608, #901: unify record types when overriding all fields
  (Tadeu Zagallo and Gabriel Scherer, report by Jeremy Yallop,
  review by David Allsopp, Jacques Garrigue)

* #7414, #929: Soundness bug with non-generalized type variables and
  functors.
  (compatibility: some code using module-global mutable state will
   fail at compile-time and is fixed by adding extra annotations;
   see the Mantis and Github discussions.)
  (Jacques Garrigue, report by Leo White)

### Compiler user-interface and warnings:

- #7050, #748 #843 #864: new `-args/-args0 <file>` parameters to
  provide extra command-line arguments in a file -- see documentation.
  User programs may implement similar options using the new `Expand`
  constructor of the `Arg` module.
  (Bernhard Schommer, review by Jérémie Dimino, Gabriel Scherer
   and Damien Doligez, discussion with Alain Frisch and Xavier Leroy,
   feature request from the Coq team)

- #7137, #960: "-open" command line flag now accepts
  a module path (not a module name)
  (Arseniy Alekseyev and Leo White)

- #7172, #970: add extra (ocamlc -config) options
  int_size, word_size, ext_exe
  (Gabriel Scherer, request by Daniel Bünzli)

- #7315, #736: refine some error locations
  (Gabriel Scherer and Alain Frisch, report by Matej Košík)

- #7473, #1025: perform proper globbing for command-line arguments on
  Windows
  (Jonathan Protzenko)

- #7479: make sure "ocamlc -pack" is only given .cmo and .cmi files,
  and that "ocamlopt -pack" is only given .cmx and .cmi files.
  (Xavier Leroy)

- #796: allow compiler plugins to declare their own arguments.
  (Fabrice Le Fessant)

- #829: better error when opening a module aliased to a functor
  (Alain Frisch)

- #911: ocamlc/ocamlopt do not pass warnings-related options to C
  compiler when called to compile third-party C source files
  (Sébastien Hinderer, review by Adrien Nader and David Allsopp)

- #915: fix -dsource (pprintast.ml) bugs
  (Runhang Li, review by Alain Frisch)

* #933: ocamlopt -p now reports an error on platforms that do not
  support profiling with gprof; dummy profiling libraries are no longer
  installed on such platforms.
  This can be tested with ocamlopt -config
  (Sébastien Hinderer)

- #1009: "ocamlc -c -linkall" and "ocamlopt -c -linkall" can now be used
  to set the "always link" flag on individual compilation units.  This
  controls linking with finer granularity than "-a -linkall", which sets
  the "always link" flag on all units of the given library.
  (Xavier Leroy)

- #1015: add option "-plugin PLUGIN" to ocamldep too. Use compilerlibs
  to build ocamldep. Add option "-depend" to ocamlc/ocamlopt to behave
  as ocamldep. Remove any use of ocamldep to build the distribution.
  (Fabrice Le Fessant)

- #1027: various improvements to -dtimings, mostly including time
  spent in subprocesses like preprocessors
  (Valentin Gatien-Baron, review by Gabriel Scherer)

- #1098: the compiler now takes the boolean "OCAML_COLOR" environment
  variable into account if "-color" is not provided.  This allows users
  to override the default behaviour without modifying invocations of ocaml
  manually.
  (Hannes Mehnert, Guillaume Bury,
   review by Daniel Bünzli, Gabriel Scherer, Damien Doligez)

### Standard library:

- #6975, #902: Truncate function added to stdlib Buffer module
  (Dhruv Makwana, review by Alain Frisch and Gabriel Scherer)

- #7279, #710: `Weak.get_copy` `Ephemeron.*_copy` doesn't copy
  custom blocks anymore
  (François Bobot, Alain Frisch, bug reported by Martin R. Neuhäußer,
  review by Thomas Braibant and Damien Doligez)

* #7500, #1081: Remove Uchar.dump
  (Daniel Bünzli)

- #760: Add a functions List.compare_lengths and
  List.compare_length_with to avoid full list length computations
  (Fabrice Le Fessant, review by Leo White, Josh Berdine and Gabriel Scherer)

- #778: Arg: added option Expand that allows to expand a string
  argument to a string array of new arguments
  (Bernhard Schommer, review by Gabriel Scherer and Jérémie Dimino)

- #849: Expose a Spacetime.enabled value
  (Leo White)

- #885: Option-returning variants of stdlib functions
  (Alain Frisch, review by David Allsopp and Bart Jacobs)

- #869: Add find_first, find_first_opt, find_last, find_last_opt to
  maps and sets.  Find the first or last binding or element
  satisfying a monotonic predicate.
  (Gabriel de Perthuis, with contributions from Alain Frisch, review by
  Hezekiah M. Carty and Simon Cruanes, initial report by Gerd Stolpmann)

- #875: Add missing functions to ArrayLabels, BytesLabels,
  ListLabels, MoreLabels, StringLabels so they are compatible with
  non-labeled counterparts. Also add missing @@ocaml.deprecated attributes
  in StringLabels and BytesLabels.
  (Roma Sokolov, review by Gabriel Scherer, Jacques Garrigue,
   Gabriel Radanne, Alain Frisch)

- #999: Arg, do not repeat the usage message thrice when reporting an error
  (this was a regression in 4.03)
  (Florian Angeletti, review by Gabriel Scherer)

- #1042: Fix escaping of command-line arguments in
  Unix.create_process{,_env} under Windows.  Arguments with tabs should now
  be received verbatim by the child process.
  (Nicolás Ojeda Bär, Andreas Hauptmann review by Xavier Leroy)

### Debugging and profiling:

- #7258: ocamldebug's "install_printer" command had problems with
  module aliases
  (Xavier Leroy)

- #378: Add [Printexc.raise_with_backtrace] to raise an exception using
  an explicit backtrace
  (François Bobot, review by Gabriel Scherer, Xavier Leroy, Damien Doligez,
   Frédéric Bour)

### Manual and documentation:

- #6597, #1030: add forward references to language extensions
  that extend non-terminal symbols in the language reference section.
  (Florian Angeletti, review by Gabriel Scherer)

- #7497, #1095: manual, enable numbering for table of contents
  (Florian Angeletti, request by Daniel Bünzli)

- #7539, #1181: manual, update dead links in ocamldoc chapter
  (Florian Angeletti)

- #633: manpage and manual documentation for the `-opaque` option
  (Konstantin Romanov, Gabriel Scherer, review by Mark Shinwell)

- #751, #925: add a HACKING.adoc file to contain various
  tips and tricks for people hacking on the repository. See also
  CONTRIBUTING.md for advice on sending contributions upstream.
  (Gabriel Scherer and Gabriel Radanne, review by David Allsopp,
  inspired by John Whitington)

- #916: new tool lintapidiff, use it to update the manual with
  @since annotations for API changes introduced between 4.00-4.05.
  (Edwin Török, review by Gabriel Scherer, discussion with Alain Frisch,
   David Allsopp, Sébastien Hinderer, Damien Doligez and Xavier Leroy)

- #939: activate the caml_example environment in the language
  extensions section of the manual. Convert some existing code
  examples to this format.
  (Florian Angeletti)

- #1082: clarify that the use of quoted string for preprocessed
  foreign quotations still requires the use of an extension node
  [%foo ...] to mark non-standard interpretation.
  (Gabriel Scherer, request by Matthew Wahab in #1066,
   review by Florian Angeletti)

### Other libraries:

- #7158: Event.sync, Mutex.create, Condition.create cause too many GCs.
  The fix is to no longer consider mutexes and condition variables
  as rare kernel resources.
  (Xavier Leroy)

- #7264: document the different behaviors of Unix.lockf under POSIX
  and under Win32.
  (Xavier Leroy, report by David Allsopp)

- #7339, #787: Support the '0 dimension' case for bigarrays
  (see Bigarray documentation)
  (Laurent Mazare,
   review by Gabriel Scherer, Alain Frisch and Hezekiah M. Carty)

* #7342, #797: fix Unix.read on pipes with no data left on Windows
  it previously raised an EPIPE error, it now returns 0 like other OSes
  (Jonathan Protzenko, review by Andreas Hauptmann and Damien Doligez)

- #650: in the Unix library, add `?cloexec:bool` optional arguments to
  functions that create file descriptors (`dup`, `dup2`, `pipe`, `socket`,
  `socketpair`, `accept`).  Implement these optional arguments in the
  most atomic manner provided by the operating system to set (or clear)
  the close-on-exec flag at the same time the file descriptor is created,
  reducing the risk of race conditions with `exec` or `create_process`
  calls running in other threads, and improving security.  Also: add a
  `O_KEEPEXEC` flag for `openfile` by symmetry with `O_CLOEXEC`.
  (Xavier Leroy, review by Mark Shinwell, David Allsopp and Alain Frisch,
   request by Romain Beauxis)

- #996: correctly update caml_top_of_stack in systhreads
  (Fabrice Le Fessant)

- #997, #1077: Deprecate Bigarray.*.map_file and add Unix.map_file as a
  first step towards moving Bigarray to the stdlib
  (Jérémie Dimino and Xavier Leroy)

### Toplevel:

- #7060, #1035: Print exceptions in installed custom printers
  (Tadeu Zagallo, review by David Allsopp)

### Tools:

- #5163: ocamlobjinfo, dump globals defined by bytecode executables
  (Stéphane Glondu)

- #7333: ocamldoc, use the first sentence of text file as
  a short description in overviews.
  (Florian Angeletti)

- #848: ocamldoc, escape link targets in HTML output
  (Etienne Millon, review by Gabriel Scherer, Florian Angeletti and
  Daniel Bünzli)

- #986: ocamldoc, use relative paths in error message
  to solve ocamlbuild+doc usability issue (ocaml/ocamlbuild#79)
  (Gabriel Scherer, review by Florian Angeletti, discussion with Daniel Bünzli)

- #1017: ocamldoc, add an option to detect code fragments that could be
  transformed into a cross-reference to a known element.
  (Florian Angeletti, review and suggestion by David Allsopp)

- clarify ocamldoc text parsing error messages
  (Gabriel Scherer)

### Compiler distribution build system:

- #7377: remove -std=gnu99 for newer gcc versions
  (Damien Doligez, report by ygrek)

- #7452, #1228: tweak GCC options to try to avoid the
  Skylake/Kaby lake bug
  (Damien Doligez, review by David Allsopp, Xavier Leroy and Mark Shinwell)

- #693: fail on unexpected errors or warnings within caml_example
  environment.
  (Florian Angeletti)

- #803: new ocamllex-based tool to extract bytecode compiler
  opcode information from C headers.
  (Nicolás Ojeda Bär)

- #827: install missing mli and cmti files, new make target
  install-compiler-sources for installation of compiler-libs ml files
  (Hendrik Tews)

- #887: allow -with-frame-pointers if clang is used as compiler on Linux
  (Bernhard Schommer)

- #898: fix locale-dependence of primitive list order,
  detected through reproducible-builds.org.
  (Hannes Mehnert, review by Gabriel Scherer and Ximin Luo)

- #907: Remove unused variable from the build system
  (Sébastien Hinderer, review by whitequark, Gabriel Scherer, Adrien Nader)

- #911: Clarify the use of C compiler related variables in the build system.
  (Sébastien Hinderer, review by Adrien Nader, Alain Frisch, David Allsopp)

- #919: use clang as preprocessor assembler if clang is used as compiler
  (Bernhard Schommer)

- #927: improve the detection of hashbang support in the configure script
  (Armaël Guéneau)

- #932: install ocaml{c,lex}->ocaml{c,lex}.byte symlink correctly
  when the opt target is built but opt.opt target is not.
  (whitequark, review by Gabriel Scherer)

- #935: allow build in Android's termux
  (ygrek, review by Gabriel Scherer)

- #984: Fix compilation of compiler distribution when Spacetime
  enabled
  (Mark Shinwell)

- #991: On Windows, fix installation when native compiler is not
  built
  (Sébastien Hinderer, review by David Allsopp)

- #1033: merge Unix and Windows build systems in the root directory
  (Sébastien Hinderer, review by Damien Doligez and Adrien Nader)

- #1047: Make .depend files generated for C sources more portable
  (Sébastien Hinderer, review by Xavier Leroy and David Allsopp)

- #1076: Simplify ocamlyacc's build system
  (Sébastien Hinderer, review by David Allsopp)

### Compiler distribution build system: Makefile factorization

The compiler distribution build system (the set of Makefiles used to
build the compiler distribution) traditionally had separate Makefiles
for Unix and Windows, which lead to some amount of duplication and
subtle differences and technical debt in general -- for people working
on the compiler distribution, but also cross-compilation or porting to
new systems. During the 4.05 development period, Sébastien Hinderer
worked on harmonizing the build rules and merging the two build
systems.

* Some changes were made to the config/Makefile file which
  is exported as $(ocamlc -where)/Makefile.config, and on
  which some advanced users might rely. The changes are
  as follows:
  - a BYTERUN variable was added that points to the installed ocamlrun
  - the PARTIALLD variable was removed (PACKLD is more complete)
  - the always-empty DLLCCCOMPOPTS was removed
  - the SHARED variable was removed; its value is "shared" or "noshared",
    which duplicates the existing and more convenient
    SUPPORTS_SHARED_LIBRARIES variable whose value is "true" or "false".

  Note that Makefile.config may change further in the future and relying
  on it is a bit fragile. We plan to make `ocamlc -config` easier to use
  for scripting purposes, and have a stable interface there. If you rely
  on Makefile.config, you may want to get in touch with Sébastien Hinderer
  or participate to #7116 (Allow easy retrieval of Makefile.config's values)
  or #7172 (More information in ocamlc -config).

The complete list of changes is listed below.

- #705: update Makefile.nt so that ocamlnat compiles
  for non-Cygwin Windows ports.
  (Sébastien Hinderer, review by Alain Frisch)

- #729: Make sure ocamlnat is built with a $(EXE) extension, merge
  rules between Unix and Windows Makefiles
  (Sébastien Hinderer, review by Alain Frisch)

- #762: Merge build systems in the yacc/ directory.
  (Sébastien Hinderer, review by David Allsopp, Alain Frisch)

- #764: Merge build systems in the debugger/ directory.
  (Sébastien Hinderer, review by Alain Frisch)

- #785: Merge build systems in otherlibs/systhreads/
  (Sébastien Hinderer, review by Alain Frisch, David Allsopp,
   testing and regression fix by Jérémie Dimino)

- #788: Merge build systems in subdirectories of otherlibs/.
  (Sébastien Hinderer, review by Alain Frisch)

- #808, #906: Merge Unix and Windows build systems
  in the ocamldoc/ directory
  (Sébastien Hinderer, review by Alain Frisch)

- #812: Merge build systems in the tools/ subdirectory
  (Sébastien Hinderer, review by Alain Frisch)

- #866: Merge build systems in the stdlib/ directory
  (Sébastien Hinderer, review by David Allsopp and Adrien Nader)

- #941: Merge Unix and Windows build systems in the asmrun/ directory
  (Sébastien Hinderer, review by Mark Shinwell, Adrien Nader,
   Xavier Leroy, David Allsopp, Damien Doligez)

- #981: Merge build systems in the byterun/ directory
  (Sébastien Hinderer, review by Adrien Nader)

- #1033, #1048: Merge build systems in the root directory
  (Sébastien Hinderer, review by Adrien Nader and Damien Doligez,
   testing and regression fix by Andreas Hauptmann)

### Internal/compiler-libs changes:

- #673: distinguish initialization of block fields from mutation in lambda.
  (Frédéric Bour, review by Xavier Leroy, Stephen Dolan and Mark Shinwell)

- #744, #781: fix duplicate self-reference in imported cmi_crcs
  list in .cmti files + avoid rebuilding cmi_info record when creating
  .cmti files
  (Alain Frisch, report by Daniel Bünzli, review by Jérémie Dimino)

- #881: change `Outcometree.out_variant` to be more general.
  `Ovar_name of out_ident * out_type list` becomes `Ovar_type of out_type`.
  (Valentin Gatien-Baron, review by Leo White)

- #908: refactor PIC-handling in the s390x backend
  (Gabriel Scherer, review by Xavier Leroy and Mark Shinwell)

### Bug fixes:

- #5115: protect all byterun/fail.c functions against
  uninitialized caml_global_data (only changes the bytecode behavior)
  (Gabriel Scherer, review by Xavier Leroy)

- #6136, #967: Fix Closure so that overapplication evaluation order
  matches the bytecode compiler and Flambda.
  (Mark Shinwell, report by Jeremy Yallop, review by Frédéric Bour)

- #6550, #1094: Allow creation of empty .cmxa files on macOS
  (Mark Shinwell)

- #6594, #955: Remove "Istore_symbol" specific operation on x86-64.
  This is more robust and in particular avoids assembly failures on Win64.
  (Mark Shinwell, review by Xavier Leroy, testing by David Allsopp and
   Olivier Andrieu)

- #6903: Unix.execvpe doesn't change environment on Cygwin
  (Xavier Leroy, report by Adrien Nader)

- #6987: Strange error message probably caused by
  universal variable escape (with polymorphic variants)
  (Jacques Garrigue, report by Mikhail Mandrykin and Leo White)

- #7216, #949: don't require double parens in Functor((val x))
  (Jacques Garrigue, review by Valentin Gatien-Baron)

- #7331: ocamldoc, avoid infinite loop in presence of self alias,
  i.e. module rec M:sig end = M
  (Florian Angeletti, review Gabriel Scherer)

- #7346, #966: Fix evaluation order problem whereby expressions could
  be incorrectly re-ordered when compiling with Flambda.  This also fixes one
  example of evaluation order in the native code compiler not matching the
  bytecode compiler (even when not using Flambda)
  (Mark Shinwell, Leo White, code review by Pierre Chambart)

- #7348: Private row variables can escape their scope
  (Jacques Garrigue, report by Leo White)

- #7407: Two not-quite-standard C idioms rejected by SUNWSPro compilers
  (Xavier Leroy)

- #7421: Soundness bug with GADTs and lazy
  (Jacques Garrigue, report by Leo White)

- #7424: Typechecker diverges on unboxed type declaration
  (Jacques Garrigue, report by Stephen Dolan)

- #7426, #965: Fix fatal error during object compilation (also
  introduces new [Pfield_computed] and [Psetfield_computed] primitives)
  (Mark Shinwell, report by Ulrich Singer)

- #7427, #959: Don't delete let bodies in Cmmgen
  (Mark Shinwell, report by Valentin Gatien-Baron)

- #7432: Linking modules compiled with -labels and -nolabels is not safe
  (Jacques Garrigue, report by Jeremy Yallop)

- #7437: typing assert failure with nonrec priv
  (Jacques Garrigue, report by Anil Madhavapeddy)

- #7438: warning +34 exposes #row with private types
  (Alain Frisch, report by Anil Madhavapeddy)

- #7443, #990: spurious unused open warning with local open in patterns
  (Florian Angeletti, report by Gabriel Scherer)

- #7456, #1092: fix slow compilation on source files containing a lot
  of similar debugging information location entries
  (Mark Shinwell)

- #7504: fix warning 8 with unconstrained records
  (Florian Angeletti, report by John Whitington)

- #7511, #1133: Unboxed type with unboxed argument should not be accepted
  (Damien Doligez, review by Jeremy Yallop and Leo White)

- #805, #815, #833: check for integer overflow in String.concat
  (Jeremy Yallop,
   review by Damien Doligez, Alain Frisch, Daniel Bünzli, Fabrice Le Fessant)

- #881: short-paths did not apply to some polymorphic variants
  (Valentin Gatien-Baron, review by Leo White)

- #886: Fix Ctype.moregeneral's handling of row_name
  (Leo White, review by Jacques Garrigue)

- #934: check for integer overflow in Bytes.extend
  (Jeremy Yallop, review by Gabriel Scherer)

- #956: Keep possibly-effectful expressions when optimizing multiplication
  by zero.
  (Jeremy Yallop, review by Nicolás Ojeda Bär, Xavier Leroy and Mark Shinwell)

- #977: Catch Out_of_range in ocamldebug's "list" command
  (Yunxing Dai)

- #983: Avoid removing effectful expressions in Closure, and
  eliminate more non-effectful ones
  (Alain Frisch, review by Mark Shinwell and Gabriel Scherer)

- #987: alloc_sockaddr: don't assume a null terminator. It is not inserted
  on macOS by system calls that fill in a struct sockaddr (e.g. getsockname).
  (Anton Bachin)

- #998: Do not delete unused closures in un_anf.ml.
  (Leo White, review by Mark Shinwell and Pierre Chambart)

- #1019: Fix fatal error in Flambda mode "[functions] does not map set of
  closures ID"
  (Pierre Chambart, code review by Mark Shinwell and Leo White)

- #1075: Ensure that zero-sized float arrays have zero tags.
  (Mark Shinwell, Leo White, review by Xavier Leroy)

* #1088: Gc.minor_words now returns accurate numbers.
  (compatibility: the .mli declaration of `Gc.minor_words`
   and `Gc.get_minor_free` changed, which may break libraries
   re-exporting these values.)
  (Stephen Dolan, review by Pierre Chambart and Xavier Leroy)

OCaml 4.04.2 (23 Jun 2017):
---------------------------

### Security fix:

- #7557: Local privilege escalation issue with ocaml binaries.
  (Damien Doligez, report by Eric Milliken, review by Xavier Leroy)

OCaml 4.04.1 (14 Apr 2017):
---------------------------

### Standard library:

- #7403, #894: fix a bug in Set.map as introduced in 4.04.0
  (Gabriel Scherer, report by Thomas Leonard)

### Tools:

- #7411: ocamldoc, avoid nested <pre> tags in module description.
  (Florian Angeletti, report by user 'kosik')

- #7488: ocamldoc, wrong Latex output for variant types
  with constructors without arguments.
  (Florian Angeletti, report by Xavier Leroy)

### Build system:

- #7373, #1023: New flexlink target in Makefile.nt to bootstrap the
  flexlink binary only, rather than the flexlink binary and the FlexDLL C
  objects.
  (David Allsopp)

### Bug fixes:

- #7369: Str.regexp raises "Invalid_argument: index out of bounds"
  (Damien Doligez, report by John Whitington)

- #7373, #1023: Fix ocamlmklib with bootstrapped FlexDLL. Bootstrapped
  FlexDLL objects are now installed to a subdirectory flexdll of the Standard
  Library which allows the compilers to pick them up explicitly and also
  ocamlmklib to include them without unnecessarily adding the entire Standard
  Library.
  (David Allsopp)

- #7385, #1057: fix incorrect timestamps returned by Unix.stat on Windows
  when either TZ is set or system date is in DST.
  (David Allsopp, report and initial fix by Nicolás Ojeda Bär, review and
   superior implementation suggestion by Xavier Leroy)

- #7405, #903: s390x: Fix address of caml_raise_exn in native dynlink
  modules.
  (Richard Jones, review by Xavier Leroy)

- #7417, #930: ensure 16 byte stack alignment inside caml_allocN on x86-64
  for ocaml build with WITH_FRAME_POINTERS defined
  (Christoph Cullmann)

- #7456, #1092: fix slow compilation on source files containing a lot
  of similar debugging information location entries
  (Mark Shinwell)

- #7457: a case of double free in the systhreads library (POSIX
  implementation).
  (Xavier Leroy, report by Chet Murthy)

- #7460, #1011: catch uncaught exception when unknown files are passed
  as argument (regression in 4.04.0)
  (Bernhard Schommer, review by Florian Angeletti and Gabriel Scherer,
   report by Stephen Dolan)

- #7505: Memory cannot be released after calling
    Bigarray.Genarray.change_layout.
  (Damien Doligez and Xavier Leroy, report by Liang Wang)

- #912: Fix segfault in Unix.create_process on Windows caused by wrong header
  configuration.
  (David Allsopp)

- #980: add dynlink options to ocamlbytecomp.cmxa to allow ocamlopt.opt
  to load plugins. See http://github.com/OCamlPro/ocamlc-plugins for examples.
  (Fabrice Le Fessant, review by David Allsopp)

- #992: caml-types.el: Fix missing format argument, so that it can show kind
  of call at point correctly.
  (Chunhui He)

- #1043: Allow Windows CRLF line-endings in ocamlyacc on Unix and Cygwin.
  (David Allsopp, review by Damien Doligez and Xavier Leroy)

- #1072: Fix segfault in Sys.runtime_parameters when exception backtraces
  are enabled.
  (Olivier Andrieu)

OCaml 4.04.0 (4 Nov 2016):
--------------------------

(Changes that can break existing programs are marked with a "*")

### Language features:

- #7233: Support GADT equations on non-local abstract types
  (Jacques Garrigue)

- #187, #578: Local opening of modules in a pattern.
  Syntax: "M.(p)", "M.[p]","M.[| p |]", "M.{p}"
  (Florian Angeletti, Jacques Garrigue, review by Alain Frisch)

- #301: local exception declarations "let exception ... in"
  (Alain Frisch)

- #508: Allow shortcut for extension on semicolons: ;%foo
  (Jérémie Dimino)

- #606: optimized representation for immutable records with a single
  field, and concrete types with a single constructor with a single argument.
  This is triggered with a [@@unboxed] attribute on the type definition.
  Currently mutually recursive datatypes are not well supported, this
  limitation should be lifted in the future (see #7364).
  (Damien Doligez)

### Compiler user-interface and warnings:

* #6475, #464: interpret all command-line options before compiling any
  files, changes (improves) the semantics of repeated -o options or -o
  combined with -c see the super-detailed commit message at
  https://github.com/ocaml/ocaml/commit/da56cf6dfdc13c09905c2e07f1d4849c8346eec8
  (whitequark)

- #7139: clarify the wording of Warning 38
  (Unused exception or extension constructor)
  (Gabriel Scherer)

* #7147, #475: add colors when reporting errors generated by ppx rewriters.
  Remove the `Location.errorf_prefixed` function which is no longer relevant
  (Simon Cruanes, Jérémie Dimino)

- #7169, #501: clarify the wording of Warning 8
  (Non-exhaustivity warning for pattern matching)
  (Florian Angeletti, review and report by Gabriel Scherer)

* #591: Improve support for OCAMLPARAM: (i) do not use objects
  files with -a, -pack, -shared; (ii) use "before" objects in the toplevel
  (but not "after" objects); (iii) use -I dirs in the toplevel,
  (iv) fix bug where -I dirs were ignored when using threads
  (Marc Lasson, review by Damien Doligez and Alain Frisch)

- #648: New -plugin option for ocamlc and ocamlopt, to dynamically extend
  the compilers at runtime.
  (Fabrice Le Fessant)

- #684: Detect unused module declarations
  (Alain Frisch)

- #706: Add a settable Env.Persistent_signature.load function so
  that cmi files can be loaded from other sources. This can be used to
  create self-contained toplevels.
  (Jérémie Dimino)

### Standard library:

- #6279, #553: implement Set.map
  (Gabriel Scherer)

- #6820, #560: Add Obj.reachable_words to compute the
  "transitive" heap size of a value
  (Alain Frisch, review by Mark Shinwell and Damien Doligez)

- #473: Provide `Sys.backend_type` so that user can write backend-specific
  code in some cases (for example,  code generator).
  (Hongbo Zhang)

- #589: Add a non-allocating function to recover the number of
  allocated minor words.
  (Pierre Chambart, review by Damien Doligez and Gabriel Scherer)

- #626: String.split_on_char
  (Alain Frisch)

- #669: Filename.extension and Filename.remove_extension
  (Alain Frisch, request by Edgar Aroutiounian, review by Daniel Bünzli
  and Damien Doligez)

- #674: support unknown Sys.os_type in Filename, defaulting to Unix
  (Filename would previously fail at initialization time for
   Sys.os_type values other than "Unix", "Win32" and "Cygwin";
   mirage-os uses "xen")
  (Anil Madhavapeddy)

- #772 %string_safe_set and %string_unsafe_set are deprecated aliases
  for %bytes_safe_set and %bytes_unsafe_set.
  (Hongbo Zhang and Damien Doligez)

### Other libraries

- #4834, #592: Add a Biggarray.Genarray.change_layout function
  to switch bigarrays between C and fortran layouts.
  (Guillaume Hennequin, review by Florian Angeletti)

### Code generation and optimizations:

- #4747, #328: Optimize Hashtbl by using in-place updates of its
  internal bucket lists.  All operations run in constant stack size
  and are usually faster, except Hashtbl.copy which can be much
  slower
  (Alain Frisch)

- #6217, #538: Optimize performance of record update:
  no more performance cliff when { foo with t1 = ..; t2 = ...; ... }
  hits 6 updated fields
  (Olivier Nicole, review by Thomas Braibant and Pierre Chambart)

- #7023, #336: Better unboxing strategy
  (Alain Frisch, Pierre Chambart)

- #7244, #840: Ocamlopt + flambda requires a lot of memory
  to compile large array literal expressions
  (Pierre Chambart, review by Mark Shinwell)

- #7291, #780: Handle specialisation of recursive function that does
  not always preserve the arguments
  (Pierre Chambart, Mark Shinwell, report by Simon Cruanes)

- #7328, #702: Do not eliminate boxed int divisions by zero and
  avoid checking twice if divisor is zero with flambda.
  (Pierre Chambart, report by Jeremy Yallop)

- #427: Obj.is_block is now an inlined OCaml function instead of a
  C external.  This should be faster.
  (Demi Obenour)

- #580: Optimize immutable float records
  (Pierre Chambart, review by Mark Shinwell)

- #602: Do not generate dummy code to force module linking
  (Pierre Chambart, reviewed by Jacques Garrigue)

- #703: Optimize some constant string operations when the "-safe-string"
  configure time option is enabled.
  (Pierre Chambart)

- #707: Load cross module information during a meet
  (Pierre Chambart, report by Leo White, review by Mark Shinwell)

- #709: Share a few more equal switch branches
  (Pierre Chambart, review by Gabriel Scherer)

- #712: Small improvements to type-based optimizations for array
  and lazy
  (Alain Frisch, review by Pierre Chambart)

- #714: Prevent warning 59 from triggering on Lazy of constants
  (Pierre Chambart, review by Leo White)

- #723 Sort emitted functions according to source location
  (Pierre Chambart, review by Mark Shinwell)

- Lack of type normalization lead to missing simple compilation for "lazy x"
  (Alain Frisch)

### Runtime system:

- #7203, #534: Add a new primitive caml_alloc_float_array to allocate an
  array of floats
  (Thomas Braibant)

- #7210, #562: Allows to register finalisation function that are
  called only when a value will never be reachable anymore. The
  drawbacks compared to the existing one is that the finalisation
  function is not called with the value as argument. These finalisers
  are registered with `GC.finalise_last`
  (François Bobot reviewed by Damien Doligez and Leo White)

- #247: In previous OCaml versions, inlining caused stack frames to
  disappear from stacktraces. This made debugging harder in presence of
  optimizations, and flambda was going to make this worse. The debugging
  information produced by the compiler now enables the reconstruction of the
  original backtrace. Use `Printexc.get_raw_backtrace_next_slot` to traverse
  the list of inlined stack frames.
  (Frédéric Bour, review by Mark Shinwell and Xavier Leroy)

- #590: Do not perform compaction if the real overhead is less than expected
  (Thomas Braibant)

### Tools:

- #7189: toplevel #show, follow chains of module aliases
  (Gabriel Scherer, report by Daniel Bünzli, review by Thomas Refis)

- #7248: have ocamldep interpret -open arguments in left-to-right order
  (Gabriel Scherer, report by Anton Bachin)

- #7272, #798: ocamldoc, missing line breaks in type_*.html files
  (Florian Angeletti)

- #7290: ocamldoc, improved support for inline records
  (Florian Angeletti)

- #7323, #750: ensure "ocamllex -ml" works with -safe-string
  (Hongbo Zhang)

- #7350, #806: ocamldoc, add viewport metadata to generated html pages
  (Florian Angeletti, request by Daniel Bünzli)

- #452: Make the output of ocamldep more stable
  (Alain Frisch)

- #548: empty documentation comments
  (Florian Angeletti)

- #575: Add the -no-version option to the toplevel
  (Sébastien Hinderer)

- #598: Add a --strict option to ocamlyacc treat conflicts as errors
  (this option is now used for the compiler's parser)
  (Jeremy Yallop)

- #613: make ocamldoc use -open arguments
  (Florian Angeletti)

- #718: ocamldoc, fix order of extensible variant constructors
  (Florian Angeletti)

### Debugging and profiling:

- #585: Spacetime, a new memory profiler (Mark Shinwell, Leo White)

### Manual and documentation:

- #7007, #7311: document the existence of OCAMLPARAM and
  ocaml_compiler_internal_params
  (Damien Doligez, reports by Wim Lewis and Gabriel Scherer)

- #7243: warn users against using WinZip to unpack the source archive
  (Damien Doligez, report by Shayne Fletcher)

- #7245, #565: clarification to the wording and documentation
  of Warning 52 (fragile constant pattern)
  (Gabriel Scherer, William, Adrien Nader, Jacques Garrigue)

- #PR7265, #769: Restore 4.02.3 behaviour of Unix.fstat, if the
  file descriptor doesn't wrap a regular file (win32unix only)
  (Andreas Hauptmann, review by David Allsopp)

- #7288: flatten : Avoid confusion
  (Damien Doligez, report by user 'tormen')

- #7355: Gc.finalise and lazy values
  (Jeremy Yallop)

- #842: Document that [Store_field] must not be used to populate
  arrays of values declared using [CAMLlocalN] (Mark Shinwell)

### Compiler distribution build system:

- #324: Compiler developers: Adding new C primitives to the
  standard runtime doesn't require anymore to run `make bootstrap`
  (François Bobot)

- #384: Fix compilation using old Microsoft C Compilers not
  supporting secure CRT functions (SDK Visual Studio 2005 compiler and
  earlier) and standard 64-bit integer literals (Visual Studio .NET
  2002 and earlier)
  (David Allsopp)

- #507: More sharing between Unix and Windows makefiles
  (whitequark, review by Alain Frisch)

* #512, #587: Installed `ocamlc`, `ocamlopt`, and `ocamllex` are
  now the native-code versions of the tools, if those versions were
  built.
  (Demi Obenour)

- #525: fix build on OpenIndiana
  (Sergey Avseyev, review by Damien Doligez)

- #687: "./configure -safe-string" to get a system where
  "-unsafe-string" is not allowed, thus giving stronger non-local
  guarantees about immutability of strings
  (Alain Frisch, review by Hezekiah M. Carty)

### Bug fixes:

* #6505: Missed Type-error leads to a segfault upon record access.
  (Jacques Garrigue, extra report by Stephen Dolan)
  Proper fix required a more restrictive approach to recursive types:
  mutually recursive types are seen as abstract types (i.e. non-contractive)
  when checking the well-foundedness of the recursion.

* #6752: Nominal types and scope escaping.
  Revert to strict scope for non-generalizable type variables, cf. Mantis.
  Note that this is actually stricter than the behavior before 4.03,
  cf. #7313, meaning that you may sometimes need to add type annotations
  to explicitly instantiate non-generalizable type variables.
  (Jacques Garrigue, following discussion with Jeremy Yallop,
   Nicolás Ojeda Bär and Alain Frisch)

- #7112: Aliased arguments ignored for equality of module types
  (Jacques Garrigue, report by Leo White)

- #7134: compiler forcing aliases it shouldn't while reporting type errors
  (Jacques Garrigue, report and suggestion by sliquister)

- #7153: document that Unix.SOCK_SEQPACKET is not really usable.

- #7165, #494: uncaught exception on invalid lexer directive
  (Gabriel Scherer, report by KC Sivaramakrishnan using afl-fuzz)

- #7257, #583: revert a 4.03 change of behavior on (Unix.sleep 0.),
  it now calls (nano)sleep for 0 seconds as in (< 4.03) versions.
  (Hannes Mehnert, review by Damien Doligez)

- #7259 and #603: flambda does not collapse pattern matching
  in some cases
  (Pierre Chambart, report by Reed Wilson, review by Mark Shinwell)

- #7260: GADT + subtyping compile time crash
  (Jacques Garrigue, report by Nicolás Ojeda Bär)

- #7269: Segfault from conjunctive constraints in GADT
  (Jacques Garrigue, report by Stephen Dolan)

- #7276: Support more than FD_SETSIZE sockets in Windows' emulation
  of select
  (David Scott, review by Alain Frisch)

* #7278: Prevent private inline records from being mutated
  (Alain Frisch, report by Pierre Chambart)

- #7284: Bug in mcomp_fields leads to segfault
  (Jacques Garrigue, report by Leo White)

- #7285: Relaxed value restriction broken with principal
  (Jacques Garrigue, report by Leo White)

- #7297: -strict-sequence turns off Warning 21
  (Jacques Garrigue, report by Valentin Gatien-Baron)

- #7299: remove access to OCaml heap inside blocking section in win32unix
  (David Allsopp, report by Andreas Hauptmann)

- #7300: remove access to OCaml heap inside blocking in Unix.sleep on Windows
  (David Allsopp)

- #7305: -principal causes loop in type checker when compiling
  (Jacques Garrigue, report by Anil Madhavapeddy, analysis by Leo White)

- #7330: Missing exhaustivity check for extensible variant
  (Jacques Garrigue, report by Elarnon *)

- #7374: Contractiveness check unsound with constraints
  (Jacques Garrigue, report by Leo White)

- #7378: GADT constructors can be re-exposed with an incompatible type
  (Jacques Garrigue, report by Alain Frisch)

- #7389: Unsoundness in GADT exhaustiveness with existential variables
  (Jacques Garrigue, report by Stephen Dolan)

* #533: Thread library: fixed [Thread.wait_signal] so that it
  converts back the signal number returned by [sigwait] to an
  OS-independent number
  (Jérémie Dimino)

- #600: (similar to #555) ensure that register typing constraints are
  respected at N-way join points in the control flow graph
  (Mark Shinwell)

- #672: Fix float_of_hex parser to correctly reject some invalid forms
  (Bogdan Tătăroiu, review by Thomas Braibant and Alain Frisch)

- #700: Fix maximum weak bucket size
  (Nicolás Ojeda Bär, review by François Bobot)

- #708 Allow more module aliases in strengthening (Leo White)

- #713, #7301: Fix wrong code generation involving lazy values in Flambda
  mode
  (Mark Shinwell, review by Pierre Chambart and Alain Frisch)

- #721: Fix infinite loop in flambda due to [@@specialise] annotations

- #779: Building native runtime on Windows could fail when bootstrapping
  FlexDLL if there was also a system-installed flexlink
  (David Allsopp, report Michael Soegtrop)

- #805, #815, #833: check for integer overflow in String.concat
  (Jeremy Yallop,
   review by Damien Doligez, Alain Frisch, Daniel Bünzli, Fabrice Le Fessant)

- #810: check for integer overflow in Array.concat
  (Jeremy Yallop)

- #814: fix the Buffer.add_substring bounds check to handle overflow
  (Jeremy Yallop)

- #880: Fix [@@inline] with default parameters in flambda (Leo White)

* #1353: add labels to BytesLabels.sub_string (Jacques Garrigue)

### Internal/compiler-libs changes:

- #7200, #539: Improve, fix, and add test for parsing/pprintast.ml
  (Runhang Li, David Sheets, Alain Frisch)

- #351: make driver/pparse.ml functions type-safe
  (Gabriel Scherer, Dmitrii Kosarev, review by Jérémie Dimino)

- #516: Improve Texp_record constructor representation, and
  propagate updated record type information
  (Pierre Chambart, review by Alain Frisch)

- #678: Graphics.close_graph crashes 64-bit Windows ports (re-implementation
  of #3963)
  (David Allsopp)

- #679: delay registration of docstring after the mapper is applied
  (Hugo Heuzard, review by Leo White)

- #872: don't attach (**/**) comments to any particular node
  (Thomas Refis, review by Leo White)

OCaml 4.03.0 (25 Apr 2016):
---------------------------

(Changes that can break existing programs are marked with a "*")

### Language features:

- #5528: inline records for constructor arguments
  (Alain Frisch)

- #6220, #6403, #6437, #6801:
  Improved redundancy and exhaustiveness checks for GADTs.
  Namely, the redundancy checker now checks whether the uncovered pattern
  of the pattern is actually inhabited, exploding at most one wild card.
  This is also done for exhaustiveness when there is only one case.
  Additionally, one can now write unreachable cases, of the form
  "pat -> .", which are treated by the redundancy check.
  (Jacques Garrigue)

- #6374: allow "_ t" as a short-hand for "(_, _, ..) t" for n-ary type
  constructors
  (Alain Frisch)

- #6714: allow [@@ocaml.warning] on most structure and signature items:
  values, modules, module types
  (whitequark)

- #6806: Syntax shortcut for putting a type annotation on a record field:
  { f1 : typ = e } is sugar for { f1 = (e : typ) }
  { f1 : typ } is sugar for { f1 = (f1 : typ) }
  (Valentin Gatien-Baron, review by Jérémie Dimino)

- #6806: Allow type annotations before the "->" in "fun <args> -> <expr>"
  fun x y : (int * int) -> (x, y)
  (Valentin Gatien-Baron, review by Jérémie Dimino)

- #26: support for "(type a b)" as syntactic sugar for "(type a) (type b)"
  (Gabriel Scherer)

- #42: short functor type syntax: "S -> T" for "functor (_ : S) -> T"
  (Leo White)

- #88: allow field punning in object copying expressions:
  {< x; y; >} is sugar for {< x = x; y = y; >}
  (Jeremy Yallop)

- #112: octal escape sequences for char and string literals
  "Make it \o033[1mBOLD\o033[0m"
  (Rafaël Bocquet, request by John Whitington)

- #167: allow to annotate externals' arguments and result types so
  they can be unboxed or untagged: [@unboxed], [@untagged]. Supports
  untagging int and unboxing int32, int64, nativeint and float.
  (Jérémie Dimino, Mark Shinwell)

- #173: [@inline] and [@inlined] attributes (for function declarations
  and call sites respectively) to control inlining
  (Pierre Chambart, Mark Shinwell)

- #188: accept [@@immediate] attribute on type declarations to mark types
  that are represented at runtime by an integer
  (Will Crichton, reviewed by Leo White)

* #234: allow "[]" as a user-defined constructor. Demand parenthesis
  around "::" when using "::" as user-defined constructor:
  code using "| :: of ..." must change to "| (::) of ...".
  (Runhang Li, review by Damien Doligez)

- #240: replace special annotations on externals by attributes:
  * "float" is generalized to [@@unboxed]
  * "noalloc" becomes [@@noalloc]
  Deprecate "float" and "noalloc".
  (Jérémie Dimino)

- #254: @ocaml.warn_on_literal_pattern attribute on constructors to
  warn when the argument is matches against a constant pattern.  This
  attribute is applied on predefined exception constructors which
  carry purely informational (with no stability guarantee) messages.
  (Alain Frisch)

- #268: hexadecimal notation for floating-point literals: -0x1.ffffp+987
  In OCaml source code, FP literals can be written using the hexadecimal
  notation 0x<mantissa in hex>p<exponent> from ISO C99.
  (Xavier Leroy)

- #273: allow to get the extension slot of an extension constructor
  by writing [%extension_constructor <path>]
  (Jérémie Dimino)

- #282: change short-paths penalty heuristic to assign the same cost to
  idents containing double underscores as to idents starting with an underscore
  (Thomas Refis, Leo White)

- #6681 #326: signature items are now accepted as payloads for
  extension and attributes, using the syntax [%foo: SIG ] or [@foo: SIG ].
  Examples: "[%%client: val foo : int]" or "val%client foo : int".
  (Alain Frisch and Gabriel Radanne)

* #342: Allow shortcuts for extension and attributes on all keywords:
  module%foo, class[@foo], etc.
  The attribute in "let[@foo] .. in .." is now attached to the value binding,
  not to the expression.
  (Gabriel Radanne)

### Compilers:

* #4231, #5461: warning 31 is now fatal by default
  (Warning 31: A module is linked twice in the same executable.)
  This is an interim solution; double-linking of modules has dangerous
  semantics, eg. exception constructors end up with two distinct declarations.
  (Alain Frisch)

- #4800: better compilation of tuple assignment
  (Gabriel Scherer and Alain Frisch)

- #5995: keep -for-pack into account to name exceptions;
  -for-pack should now be used during bytecode compilation as well
  (Alain Frisch, report by Christophe Troestler)

- #6400: better error message for '_' used as an expression
  (Alain Frisch, report by whitequark)

- #6501: harden the native-code generator against certain uses of "%identity"
  (Xavier Leroy, report by Antoine Miné)

- #6636: add --version option
  (whitequark)

- #6679: fix pprintast printing of constraints in type declarations
  (Alain Frisch, report by Jun Furuse)

- #6737: fix Typedtree attributes on (fun x -> body) expressions
  (Alain Frisch, report by Oleg Kiselyov)

* #6865: remove special case for parsing "let _ = expr" in structures
  (Jérémie Dimino, Alain Frisch)

* #6438, #7059, #315: Pattern guard disables exhaustiveness check
  (function Some x when x = 0 -> ()) will now raise warning 8 (non-exhaustive)
  instead of warning 25 (all clauses are guarded). 25 isn't raised anymore.
  Projects that set warning 8 as an error may fail to compile (presumably
  this is the semantics they wanted).
  (Alain Frisch, request by Martin Jambon and John Whitington)

- #6920: fix debug information around uses of %apply or %revapply
  (Jérémie Dimino, report by Daniel Bünzli)

- #6939: Segfault with improper use of let-rec
  (Alain Frisch)

- #6943: native-code generator for POWER/PowerPC 64 bits, both in
  big-endian (ppc64) and little-endian (ppc64le) configuration.
  (Xavier Leroy, with inspiration from RedHat's unofficial ppc64 and ppc64le
  ports)

- #6979: better code generation in x86-32 backend for copying floats to
  the stack
  (Marc Lasson, review by Xavier Leroy)

- #7018: fix missing identifier renaming during inlining
  (Alain Frisch, review by Xavier Leroy)

- #7022, #259: unbox float and boxed ints earlier, avoid second pass
  (Alain Frisch)

- #7026, #288: remove write barrier for polymorphic variants without
  arguments
  (Simon Cruanes)

- #7031: new warning 57, ambiguous guarded or-patterns
  (Luc Maranget, Gabriel Scherer, report by Martin Clochard and Claude Marché)

- #7064, #316: allowing to mark compilation units and sub-modules as
  deprecated
  (Alain Frisch)

- #7067: fix performance regression (wrt. 4.01) in the native compiler
  for long nested structures
  (Alain Frisch, report by Daniel Bünzli, review by Jacques Garrigue)

- #7097: fix strange syntax error message around illegal packaged module
  signature constraints
  (Alain Frisch, report by Jun Furuse)

- #7118, #7120, #408, #476: Bug fixed in stack unwinding
  metadata generation. Was a cause of crashes in GUI programs on OS X.
  (Bart Jacobs, review by Mark Shinwell)

- #7168: Exceeding stack limit in bytecode can lead to a crash.
  (Jacques-Henri Jourdan)

- #7232: Strange Pprintast output with ppx_deriving
  (Damien Doligez, report by Anton Bachin)

- #17: some cmm optimizations of integer operations with constants
  (Stephen Dolan, review by Pierre Chambart)

- #89: improve type-specialization of unapplied primitives:
  unapplied annotations (compare : int -> _),
  type propagation (List.sort compare [1;2;3])
  and propagation from module signatures now lead to specialization
  (Frédéric Bour, review by Gabriel Scherer)

- #107: Prevent more unnecessary float boxing, especially in `if` and `match`
  (Vladimir Brankov, review by Alain Frisch)

- #109: new (lazy) unboxing strategy for float and int references
  (Vladimir Brankov, review by Alain Frisch)

- #115: More precise typing of values at the C-- and Mach level.
  (Xavier Leroy, review by Pierre Chambart)

- #132: Flambda: new intermediate language and "middle-end" optimizers
  (Pierre Chambart, Mark Shinwell, Leo White)

- #212, #7226, #542: emit column position in gas assembly `.loc`
  (Frédéric Bour, Anton Bachin)

- #207: Colors in compiler messages (warnings, errors)
  configure with -color {auto|always|never} or TERM=dumb
  (Simon Cruanes, review by Gabriel Scherer)

- #258: more precise information on PowerPC instruction sizes
  (Pierre Chambart, Xavier Leroy)

- #263: improve code generation for if-equivalents of (&&) and (||)
  (Pierre Chambart)

- #270: Make [transl_exception_constructor] generate [Immutable] blocks
  (Mark Shinwell)

- #271: Fix incorrect mutability flag when records are built using "with"
  (Mark Shinwell)

- #275: native-code generator for IBM z System running Linux.
  In memoriam Gene Amdahl, 1922-2015.
  (Bill O'Farrell, Tristan Amini, Xavier Leroy)

- #282: relax short-paths safety check in presence of module aliases, take
  penalty into account while building the printing map.
  (Thomas Refis, Leo White)

- #306: Instrument the compiler to debug performance regressions
  (Pierre Chambart)

- #319: add warning 58 for missing cmx files, and
  extend -opaque option to mli files: a missing .cmx does not warn
  if the corresponding .cmi is compiled -opaque.
  (Leo White)

- #388: OCAML_FLEXLINK environment variable allows overriding flexlink
  command (David Allsopp)

- #392: put all parsetree invariants in a new module Ast_invariants
  (Jérémie Dimino)

- #407: don't display the name of compiled .c files when calling the
  Microsoft C Compiler (same as the assembler).
  (David Allsopp)

- #431: permit constant float arrays to be eligible for pattern match
  branch merging
  (Pierre Chambart)

- #455: provide more debugging information to Js_of_ocaml
  (Jérôme Vouillon)

- #514, #554: Added several command-line flags to explicitly enable
  settings that are currently the default:
  `-alias-deps`, `-app-funct`, `-no-keep-docs`, `-no-keep-locs`,
  `-no-principal`, `-no-rectypes`, `-no-strict-formats`
  (Demi Obenour)

- #545: use reraise to preserve backtrace on
  `match .. with exception e -> raise e`
  (Nicolás Ojeda Bär, review by Gabriel Scherer)

### Runtime system:

* #596: make string/bytes distinguishable in the underlying
  compiler implementation; caml_fill_string and caml_create_string are
  deprecated and will be removed in the future, please use
  caml_fill_bytes and caml_create_bytes for migration
  (Hongbo Zhang, review by Damien Doligez, Alain Frisch, and Hugo Heuzard)

- #3612, #2429: allow allocating custom block with finalizers
  in the minor heap.
  (Pierre Chambart)

* #6517: use ISO C99 types {,u}int{32,64}_t in preference to our homegrown
  types {,u}int{32,64}.
  C stubs may have to be updated as {,u}int{32,64}_t are not defined anymore.
  (Xavier Leroy)

- #6760: closures evaluated in the toplevel can now be marshalled
  (whitequark, review by Jacques-Henri Jourdan)

- #6902, #210: emit a runtime warning on stderr
  when finalizing an I/O channel which is still open:
    "channel opened on file '...' dies without being closed"
  this is controlled by OCAMLRUNPARAM=W=1 or with Sys.enable_runtime_warnings.
  The behavior of affected program is not changed,
  but they should still be fixed.
  (Alain Frisch, review by Damien Doligez)

- Signal handling: for read-and-clear, use GCC/Clang atomic builtins
  if available.
  (Xavier Leroy)

- #6910, #224: marshaling (output_value, input_value, et al)
  now support marshaled data bigger than 4 Gb.
  (Xavier Leroy)

* #22: The undocumented layout of weak arrays has been changed. Finalisation
  functions are now run before the erasure of the corresponding values.

* #226: select higher levels of optimization for GCC >= 3.4 and Clang
  when compiling the run-time system and C stub code.
  "-std=gnu99 -O2 -fno-strict-aliasing -fwrapv" is used by default.
  This also affects default flags for user stubs compiled with "ocamlc -c foo.c"
  and may uncover bugs in them.
  (Xavier Leroy)

- #262: Multiple GC roots per compilation unit
  (Pierre Chambart, Mark Shinwell, review by Damien Doligez)

* #297: Several changes to improve the worst-case GC pause time.
  Changes Gc.control and Gc.major_slice and adds functions to the Gc module.
  (Damien Doligez, with help from François Bobot, Thomas Braibant, Leo White)

- #325: Add v=0x400 flag to OCAMLRUNPARAM to display GC stats on exit
  (Louis Gesbert, review by Alain Frisch)

### Standard library:

- #7848, #230: Array.map2, Array.iter2
  (John Christopher McAlpine)

- #5197, #63: Arg: allow flags such as --flag=arg as well as --flag arg
  (Richard Jones)

- #6017, #7034, #267: More efficient ifprintf implementation
  (Jeremy Yallop, review by Gabriel Scherer)

- #6296: Some documentation on the floating-point representations
    recognized by Pervasives.float_of_string
  (Xavier Leroy)

- #6316: Scanf.scanf failure on %u formats when reading big integers
  (Xavier Leroy, Benoît Vaugon)

- #6321: guarantee that "hypot infinity nan = infinity"
  (for conformance with ISO C99)
  (Xavier Leroy)

- #6390, #36: expose Sys.{int_size,max_wosize} for js_of_ocaml portability
  (Hugo Heuzard)

- #6449: Add Map.union
  (Alain Frisch)

* #6494: Add 'equal' functions in modules
  Bytes, Char, Digest, Int32, Int64, Nativeint, and String
  Users defining their own modules with signature 'module type of Int32'
  have to extend their implementation.
  (Romain Calascibetta)

* #6524, #79: Filename: Optional ?perms argument to open_temp_file
  May break partial applications of the function (fix by passing ?perms:None)
  (Daniel Bünzli, review by Kate Deplaix)

* #6525, #80: Add Uchar module to the standard library
  May introduce module name conflicts with existing projects.
  (Daniel Bünzli, review by Yoriyuki Yamagata and Damien Doligez)

- #6577: improve performance of %L, %l, %n, %S, %C format specifiers
  (Alain Frisch)

- #6585: fix memory leak in win32unix/createprocess.c
  (Alain Frisch, report by user 'aha')

- #6645, #174: Guarantee that Set.add, Set.remove, Set.filter
  return the original set if no change is required
  (Alain Frisch, Mohamed Iguernlala)

- #6649, #222: accept (int_of_string "+3")
  (John Christopher McAlpine)

- #6694, #6695, #124: deprecate functions using ISO-8859-1 character set
  in Char, Bytes, String and provide alternatives *_acii using US-ASCII.
  Affected functions:
    {Char,String,Bytes}.{uppercase,lowercase},
    {String,Bytes}.{capitalize,uncaptialize}
  (whitequark, review by Damien Doligez)

- #22: Add the Ephemeron module that implements ephemerons and weak
  hash table
  (François Bobot, review by Damien Doligez, Daniel Bünzli,
  Alain Frisch, Pierre Chambart)

- #164: more efficient (branchless) implementation of Pervasives.compare
  specialized at type 'float'.
  (Vladimir Brankov)

- #175: Guarantee that Map.add, Map.remove, Map.filter
  return the original map if no change is required.
  (Mohamed Iguernlala)

- #201: generalize types of Printf.{ifprintf,ikfprintf}
  (Maxence Guesdon)

- #216: add the missing POSIX.1-2001 signals in Sys
  (Guillaume Bury)

- #239: remove type-unsafe code from Stream
  (Pierre Chambart, review by Gabriel Scherer and Jeremy Yallop)

- #250: Check for negative start element in Array.sub
  (Jeremy Yallop)

- #265: new implementation of Queue avoiding Obj.magic
  (Jérémie Dimino)

- #268, #303: '%h' and '%H' modifiers for printf and scanf to
  support floating-point numbers in hexadecimal notation
  (Xavier Leroy, Benoît Vaugon)

- #272: Switch classify_float to [@@unboxed]
  (Alain Frisch)

- Improve speed of classify_float by not going through fpclassify()
  (Alain Frisch, Xavier Leroy)

- #277: Switch the following externals to [@@unboxed]:
  * {Nativeint,Int32,Int64}.{of,to}_float
  * Int{32,64}.float_of_bits
  * Int{32,64}.bits_of_float
  (Jérémie Dimino)

- #281: Switch the following externals to [@@unboxed]:
  * Sys.time (and [@@noalloc])
  * Pervasives.ldexp (and [@@noalloc])
  * Pervasives.compare for float, nativeint, int32, int64.
  (François Bobot)

- #3622, #195: add function Stack.fold
  (Simon Cruanes)

- #329: Add exists, for_all,  mem and memq functions in Array
  (Bernhard Schommer)

- #337: Add [Hashtbl.filter_map_inplace]
  (Alain Frisch)

- #356: Add [Format.kasprintf]
  (Jérémie Dimino, Mark Shinwell)

### Type system:

- #5545: Type annotations on methods cannot control the choice of abbreviation
  (Jacques Garrigue)

* #6465: allow incremental weakening of module aliases.
  This is done by adding equations to submodules when expanding aliases.
  In theory this may be incompatible is some corner cases defining a module
  type through inference, but no breakage known on published code.
  (Jacques Garrigue)

- #6593: Functor application in tests/basic-modules fails after commit 15405
  (Jacques Garrigue)

### Toplevel and debugger:

- #6113: Add descriptions to directives, and display them via #help
  (Nick Giannarakis, Berke Durak, Francis Southern and Gabriel Scherer)

- #6396: Warnings-as-errors not properly flushed in the toplevel
  (Alain Frisch)

- #6401: use proper error reporting for toplevel environment initialization:
  no more Env.Error(_) at start time
  (Gabriel Scherer, Alain Frisch)

- #6468: toplevel now supports backtraces if invoked with OCAMLRUNPARAM=b
  (whitequark and Jake Donham,
   review by Gabriel Scherer and Jacques-Henri Jourdan)

- #6906: wrong error location for unmatched paren with #use in toplevel
  (Damien Doligez, report by Kenichi Asai)

- #6935, #298: crash in debugger when load_printer is given a directory
  (Junsong Li, review by Gabriel Scherer)

- #7081: report preprocessor warnings in the toplevel
  (Valentin Gatien-Baron, review by Jérémie Dimino)

- #7098: Loss of ppx context in toplevel after an exception
  (Alain Frisch, report by whitequark)

- #7101: The toplevel does not close in_channel for libraries specified on
  its command line
  (Alain Frisch)

- #7119: the toplevel does not respect [@@@warning]
  (Alain Frisch, report by Gabriel Radanne)

### Other libraries:

* Unix library: channels created by Unix.in_channel_of_descr or
  Unix.out_channel_of_descr no longer support text mode under Windows.
  Calling [set_binary_mode_{in,out} chan false] on these channels
  now causes an error.
  (Xavier Leroy)

- #4023 and #68: add Unix.sleepf (sleep with sub-second resolution)
  (Evgenii Lepikhin and Xavier Leroy)

* Protect Unix.sleep against interruptions by handled signals.
  Before, a handled signal could cause Unix.sleep to return early.
  Now, the sleep is restarted until the given time is elapsed.
  (Xavier Leroy)

* #6120, #462: implement Unix.symlink and Unix.readlink on
  Windows. Unix.symlink has a new optional argument to_dir (ignored on
  non-native Windows platforms). stat functions reimplemented to avoid
  buggy Microsoft CRT implementations (native Windows only)
  (David Allsopp, review by Daniel Bünzli)

- #6263: add kind_size_in_bytes and size_in_bytes functions
  to Bigarray module.
  (Runhang Li, review by Mark Shinwell)

- #6289: Unix.utimes uses the current time only if both arguments
    are exactly 0.0.  Also, use sub-second resolution if available.
  (Xavier Leroy, report by Christophe Troestler)

- #6896: serious reimplementation of Big_int.float_of_big_int and
  Ratio.float_of_ratio, ensuring that the result is correctly rounded.
  (Xavier Leroy)

- #6989: in Str library, make sure that all \(...\) groups are binding
    and can be consulted with Str.matched_group.  There used to be
    a limitation to 32 binding groups.
  (Xavier Leroy)

- #7013: spurious wake-up in the Event module
  (Xavier Leroy)

- #7024: in documentation of Str regular expressions, clarify what
    "end of line" means for "^" and "$" regexps.
  (Xavier Leroy, question by Fredrik Lindgren)

- #7209: do not run at_exit handlers in [Unix.create_process] and
  similar functions when the [exec] call fails in the child process
  (Jérémie Dimino)

### OCamldep:

- #286: add support for module aliases
  (Jacques Garrigue)

### Manual:

- #302: The OCaml reference manual is now included in the manual/
  subdirectory of the main OCaml source repository. Contributions to
  the manual are warmly welcome.
  (François Bobot, review by Florian Angeletti)

- #6601: replace strcpy with caml_strdup in sample code
  (Christopher Zimmermann)

- #6676: ongoing simplification of the "Language Extensions" section
  (Alain Frisch, John Whitington)

- #6898: Update win32 support documentation of the Unix library
  (Damien Doligez, report by Daniel Bünzli)

- #7092, #379: Add missing documentation for new 4.03 features
  (Florian Angeletti)

- #7094, #468, #551: add new section 8.5 to document warnings
  The general idea is to document warnings that may require explanations.
  Currently documented warnings are:
  - 52: Fragile constant pattern.
  - 57: Ambiguous or-pattern variables under guard
  (Florian Angeletti and Gabriel Scherer)

- #7109, #380: Fix bigarray documentation layout
  (Florian Angeletti, Leo White)

### Bug fixes:

- #3612: memory leak in bigarray read from file
  (Pierre Chambart, report by Gary Huber)

* #4166, #6956: force linking when calling external C primitives
  (Jacques Garrigue, reports by Markus Mottl and Christophe Troestler)

* #4466, #5325: under Windows, concurrent read and write operations
    on the same socket could block unexpectedly.  Fixed by keeping sockets
    in asynchronous mode rather than creating them in synchronous mode.
  (Xavier Leroy)

* #4539: change exception string raised when comparing functional values
  May break programs matching on the string argument of Invalid_argument.
  Matching on the string argument of Invalid_argument or Failure is a
  programming mistake: these strings may change in future versions.
  (Nicolas Braud-Santoni, report by Eric Cooper)

- #4832: Filling bigarrays may block out runtime
  (Markus Mottl)

- #5663: program rejected due to nongeneralizable type variable that
    appears nowhere
  (Jacques Garrigue, report by Stephen Weeks)

- #5780: report more informative type names in GADTs error messages
  (Jacques Garrigue, report by Sebastien Furic)

- #5887: move the byterun/*.h headers to byterun/caml/*.h to avoid header
    name clashes
  (Jérôme Vouillon and Adrien Nader and whitequark)

* #6081: ocaml now adds script's directory to search path, not current
    directory
  (Thomas Leonard and Damien Doligez)

- #6108, #6802: fail cleanly if dynlink.cma or ocamltoplevel.cma
    are loaded inside the toplevel loop.
  (Xavier Leroy)

- #6171: Confusing error message when a type escapes its scope.
  (Jacques Garrigue and Leo White, report by John Whitington)

- #6340: Incorrect handling of \r when processing "Windows" source files
  (Damien Doligez, report by David Allsopp)

- #6342: Incorrect error message when type constraints differ
  (Alain Frisch, report by Philippe Wang)

* #6521: {Bytes,Char,String}.escaped were locale-dependent
  we now escape all non-ASCII-printable instead of a locale-dependent subset.
  (Damien Doligez, report by Jun Furuse)

- #6526: ocamllex should not warn on unescaped newline inside comments
  (Damien Doligez, report by user 'dhekir')

- #6341: ocamldoc -colorize-code adds spurious <br> tags to <pre> blocks
  (Maxence Guesdon, report by Damien Doligez)

- #6560: Wrong failure message for {Int32,Int64,NativeInt}.of_string
  It reported (Failure "int_of_string"), now "Int32.of_string" etc.
  (Maxime Dénès and Gabriel Scherer)

- #6648: show_module should indicate its elision
  (Jacques Garrigue, report by Leo White)

- #6650: Cty_constr not handled correctly by Subst
  (Jacques Garrigue, report by Leo White)

- #6651: Failing component lookup
  (Jacques Garrigue, report by Leo White)

* #6664: Crash when finalising lazy values of the wrong type.
  (Damien Doligez)

- #6672: Unused variance specification allowed in with constraint
  (Jacques Garrigue, report by Leo White)

- #6677: Allow to disable warning 39 (useless "rec") with [@ocaml.warning]
  applied to the first value binding of the would-be "rec" declaration
  (Alain Frisch, report by Jun Furuse)

- #6744: Univars can escape through polymorphic variants (partial fix)
  (Jacques Garrigue, report by Leo White)

- #6752: Extensible variant types and scope escaping
  A side-effect of the fix is that (ocamlc -i) sometimes reports
  (type-sound) invalid signature, with a type used before its declaration.
  (Jacques Garrigue, report by Maxence Guesdon)

- #6762: improve warning 45 in presence of re-exported type definitions
  (Warning 45: open statement shadows the constructor)
  (Alain Frisch, report by Olivier Andrieu)

- #6776: Failure to kill the "tick" thread, segfault when exiting the runtime
  (Damien Doligez, report by Thomas Braibant)

- #6780: Poor error message for wrong -farch and -ffpu options (ocamlopt, ARM)
  (Xavier Leroy, report by whitequark)

- #6805: Duplicated expression in case of hole in a non-failing switch.
  (Luc Maranget)

* #6808: the parsing of OCAMLRUNPARAM is too lax
  (Damien Doligez)

- #6874: Inefficient code generated for module function arguments
  (Jacques Garrigue, report by Markus Mottl)

- #6888: The list command of ocamldebug uses the wrong file
  (Damien Doligez, report by Pierre-Marie Pédrot)

- #6897: Bad error message for some pattern matching on extensible variants
  (Alain Frisch, report by Gabriel Radanne)

- #6899: Optional parameters and non generalizable type variables
  (Thomas Refis and Leo White)

- #6907: Stack overflow printing error in class declaration
  (Jacques Garrigue, report by Ivan Gotovchits)

- #6931: Incorrect error message on type error inside record construction
  (Damien Doligez, report by Leo White)

- #6938: fix regression on "%047.27{l,L,n}{d,i,x,X,o,u}"
  (Benoît Vaugon, report by Arduino Cascella)

- #6944: let module X = Path in … is not typed as a module alias
  (Jacques Garrigue, report by Frédéric Bour)

- #6945 and #227: protect Sys and Unix functions against string
    arguments containing the null character '\000'
  (Simon Cruanes and Xavier Leroy, report by Daniel Bünzli)

- #6946: Uncaught exception with wrong type for "%ignore"
  (Jacques Garrigue, report by Leo White)

- #6954: Infinite loop in type checker with module aliases
  (Jacques Garrigue, report by Markus Mottl)

- #6972, #276: 4.02.3 regression on documentation comments in .cmt files
  (Leo White, report by Olivier Andrieu)

- #6977: String literals in comments interpret escape sequences
  (Damien Doligez, report by Daniel Bünzli and David Sheets)

- #6980: Assert failure from polymorphic variants and existentials
  (Jacques Garrigue, report by Leo White)

- #6981: Ctype.Unify(_) with associated functor arg referring to previous one
  (Jacques Garrigue, report by Nicholas Labich)

- #6982: unexpected type error when packing a module alias
  (Jacques Garrigue, report by Valentin Gatien-Baron)

- #6985: `module type of struct include Bar end exposes
           %s#row when Bar contains private row types
  (Jacques Garrigue, report by Nicholas Labich)

- #6992: Segfault from bug in GADT/module typing
  (Jacques Garrigue, report by Stephen Dolan)

- #6993: Segfault from recursive modules violating exhaustiveness assumptions
  (Jacques Garrigue, report by Stephen Dolan)

- #6998: Typer fails reading unnecessary cmis with -no-alias-deps and -w -49
  (Leo White, report by Valentin Gatien-Baron)

- #7003: String.sub may cause segmentation fault on sizes above 2^31
  (Damien Doligez, report by Radek Micek)

- #7008: Fatal error in ocamlc with empty compilation unit name
  (Damien Doligez, report by Cesar Kunz)

- #7012: Variable name forgotten when it starts with a capital letter
  (Jacques Garrigue, Gabriel Scherer,
   report by Thomas Leonard and Florian Angeletti)

- #7016: fix Stack overflow in GADT typing
  Note: Equi-recursive types are considered when checking GADT pattern
  exhaustiveness, even when -rectypes is not used.
  (Jacques Garrigue, report by Mikhail Mandrykin)

- #7030: libasmrun_shared.so fails to build on SPARC Solaris
  (report and fix by Patrick Star)

- #7036: Module alias is not taken into account when checking module
  type compatibility (in a class type)
  (Jacques Garrigue)

- #7037: more reproducible builds, don't put temp file names into objects
  (Xavier Leroy)

- #7038: out of memory condition in caml_io_mutex_lock
  (Xavier Leroy, report by Marc Lasson)

- #7039: Unix.getsockname returns garbage for unnamed PF_UNIX sockets
  (Xavier Leroy)

- #7042 and #295: CSE optimization confuses the FP literals +0.0 and -0.0
  (Xavier Leroy)

- #7075: Fix repetitions in ocamldoc generated documentation
  (Florian Angeletti)

- #7082: Object type in recursive module's `with` annotation
  (Jacques Garrigue and Alain Frisch, report by Nicholas Labich)

- #7096: ocamldoc uses an incorrect subscript/superscript style
  (Gabriel Scherer, report by user 'pierpa')

- #7108: ocamldoc, have -html preserve custom/extended html generators
  (Armaël Guéneau)

- #7111: reject empty let bindings instead of printing incorrect syntax
  (Jérémie Dimino)

* #7113: -safe-string can break GADT compatibility check
  bytes and string are now considered compatible even with -safe-string,
  which may break exhaustivity for code assuming they were disjoint
  (Jacques Garrigue, report by Jeremy Yallop)

- #7115: shadowing in a branch of a GADT match breaks unused variable warning
  (Alain Frisch, report by Valentin Gatien-Baron)

- #7133, #450: generate local jump labels on OS X
  (Bart Jacobs)

- #7135: only warn about ground coercions in -principal mode
  (Jacques Garrigue, report by Jeremy Yallop)

* #7152: Typing equality involving non-generalizable type variable
  A side-effect of the fix is that, for deeply nested non generalizable
  type variables, having an interface file may no longer be sufficient,
  and you may have to add a local type annotation (cf #7313)
  (Jacques Garrigue, report by François Bobot)

- #7160: Type synonym definitions can weaken gadt constructor types
  (Jacques Garrigue, report by Mikhail Mandrykin)

- #7181: Misleading error message with GADTs and polymorphic variants
  (Jacques Garrigue, report by Pierre Chambart)

- #7182: Assertion failure with recursive modules and externals
  (Jacques Garrigue, report by Jeremy Yallop)

- #7196: "let open" is not correctly pretty-printed to the left of a ';'
  (Gabriel Scherer, report by Christophe Raffalli)

- #7214: Assertion failure in Env.add_gadt_instances
  (Jacques Garrigue, report by Stephen Dolan)

- #7220: fix a memory leak when using both threads and exception backtraces
  (Gabriel Scherer, review by François Bobot, report by Rob Hoes)

- #7222: Escaped existential type
  (Jacques Garrigue, report by Florian Angeletti)

- #7230: Scrutinee discarded in match with only refutation cases
  (Jacques Garrigue, report by Jeremy Yallop)

- #7234: Compatibility check wrong for abstract type constructors
  (Jacques Garrigue, report by Stephen Dolan)

- #7324: OCaml 4.03.0 type checker dies with an assert failure when
  given some cyclic recursive module expression
  (Jacques Garrigue, report by jmcarthur)

- #7368: Manual major GC fails to compact the heap
  (Krzysztof Pszeniczny)

- #205: Clear caml_backtrace_last_exn before registering as root
  (report and fix by Frédéric Bour)

- #220: minor -dsource error on recursive modules
  (Hongbo Zhang)

- #228: fix a dangling internal pointer in (bytecode )debug_info
  (Gabriel Scherer and Mark Shinwell and Xavier Leroy)

- #233: Make CamlinternalMod.init_mod robust to optimization
  (Pierre Chambart, Mark Shinwell)

- #249: fix a few hardcoded ar commands
  (Daniel Bünzli)

- #251: fix cross-compilation with ocamldoc enabled
  (whitequark)

- #280: Fix stdlib dependencies for .p.cmx
  (Pierre Chambart, Mark Shinwell)

- #283: Fix memory leaks in intern.c when OOM is raised
  (Marc Lasson, review by Alain Frisch)

- #22: Fix the cleaning of weak pointers. In very rare cases
  accessing a value during the cleaning of the weak pointers could
  result in the value being removed from one weak arrays and kept in
  another one. That breaks the property that a value is removed from a
  weak pointer only when it is dead and garbage collected.
  (François Bobot, review by Damien Doligez)

- #313: Prevent quadratic cases in CSE
  (Pierre Chambart, review by Xavier Leroy)

- #6795, #6996: Make ocamldep report errors passed in
  [%ocaml.error] extension points
  (Jérémie Dimino)

- #355: make ocamlnat build again
  (Jérémie Dimino, Thomas Refis)

- #405: fix compilation under Visual Studio 2015
  (David Allsopp)

- #441: better type error location in presence of type constraints
  (Thomas Refis, report by Arseniy Alekseyev)

- #477: reallow docstrings inside object types, and inside polymorphic
  variant and arrow types
  (Thomas Refis)

### Features wishes:

- #4518, #29: change location format for reporting errors in ocamldoc
  (Sergei Lebedev)

- #4714: List.cons

- #5418 (comments) : generate dependencies with $(CC) instead of gcc
  (Damien Doligez, report by Michael Grünewald)

- #6167: OCAMLPARAM support for disabling PIC generation ("pic=0")
  (Gabor Pali)

- #6367, #25: introduce Asttypes.arg_label to encode labelled arguments
  (Frédéric Bour and Jacques Garrigue)

- #6452, #140: add internal support for custom printing formats
  (Jérémie Dimino)

- #6611: remove the option wrapper on optional arguments in the syntax tree
  (Alain Frisch, review by Damien Doligez, request by whitequark)

- #6635: support M.[], M.(), M.{< >} and M.[| |]
  (Jeremy Yallop, review by Gabriel Radanne)

- #6691: install .cmt[i] files for stdlib and compiler-libs
  (David Sheets, request by Gabriel Radanne)

- #6722: compatibility with x32 architecture (x86-64 in ILP32 mode).
  ocamlopt is not supported, but bytecode compiles cleanly.
  (Adam Borowski and Xavier Leroy)

- #6742: remove duplicate virtual_flag information from Tstr_class
  (Gabriel Radanne and Jacques Garrigue)

- #6719: improve Buffer.add_channel when not enough input is available
  (Simon Cruanes)

* #6816: reject integer and float literals directly followed by an identifier.
  This was previously read as two separate tokens.
  [let abc = 1 in (+) 123abc] was accepted and is now rejected.
  (Hugo Heuzard)

- #6876: improve warning 6 by listing the omitted labels.
  (Warning 6: Label omitted in function application)
  (Eyyüb Sari)

- #6924: tiny optim to avoid some spilling of floats in x87
  (Alain Frisch)

- #111: `(f [@taillcall]) x y` warns if `f x y` is not a tail-call
  (Simon Cruanes)

- #118: ocamldep -allow-approx: fallback to a lexer-based approximation
  (Frédéric Bour)

- #137: add untypeast.ml (in open recursion style) to compiler-libs
  (Gabriel Radanne)

- #142: add a CAMLdrop macro for undoing CAMLparam*/CAMLlocal*
  (Thomas Braibant and Damien Doligez)

- #145: speeedup bigarray access by optimizing Cmmgen.bigarray_indexing
  (Vladimir Brankov, review by Gabriel Scherer)

- #147: [type 'a result = Ok of 'a | Error of 'b] in Pervasives
  (Yaron Minsky)

- #156, #279: optimize caml_frame_descriptors realloc (dynlink speedup)
  (Pierre Chambart, Alain Frisch,
   review by François Bobot, Xavier Leroy and Damien Doligez)

- #165, #221: fix windows compilation warnings
  (Bernhard Schommer, Gabriel Scherer, report by Alain Frisch)

* #170: Parse arbitrary precision integers.
  Accept a single [A-Za-z] as modifier for integers (generalizing 'l','L','n')
  and floats.
  May cause breakage (ie. ppx preprocessor) because of changes in the parsetree.
  This changes #6816 a little bit by reading the literal [123a] as a single
  token that can later be rewritten by a ppx preprocessor.
  (Hugo Heuzard)

- #189: Added .dylib and .so as extensions for ocamlmklib
  (Edgar Aroutiounian, whitequark)

- #191: Making gc.h and some part of memory.h public
  (Thomas Refis)

- #196: Make [Thread.id] and [Thread.self] [noalloc]
  (Clark Gaebel)

- #237: a CONTRIBUTING document
  (François Bobot, Gabriel Scherer, review by Xavier Leroy)

- #245: remove a few remaining French comments
  (Florian Angeletti)

- #252: improve build instructions in MSVC Windows README
  (Philip Daian)

- #308: add experimental support for NetBSD/arm (verified on RaspberryPi)
  (Rich Neswold)

- #335: Type error messages specifies if a type is abstract
  because no corresponding cmi could be found.
  (Hugo Heuzard)

- #365: prevent printing just a single type variable on one side
  of a type error clash.
  (Hugo Heuzard)

- #383: configure: define _ALL_SOURCE for build on AIX7.1
  (tkob)

- #401: automatically retry failed test directories in the testsuite
  (David Allsopp)

- #451: an optional 'parallel' target in testsuite/Makefile using the
  GNU parallel tool to run tests in parallel.
  (Gabriel Scherer)

- #555: ensure that register typing constraints are respected at
  join points in the control flow graph
  (Mark Shinwell, debugging & test case by Arseniy Alekseyev and Leo White,
    code review by Xavier Leroy)

### Build system:

- #388: FlexDLL added as a Git submodule and bootstrappable with the compiler
  (David Allsopp)

OCaml 4.02.3 (27 Jul 2015):
---------------------------

Bug fixes:
- #6908: Top-level custom printing for GADTs: interface change in 4.02.2
  (Grégoire Henry, report by Jeremy Yallop)
- #6919: corrupted final_table
  (ygrek)
- #6926: Regression: ocamldoc lost unattached comment
  (Damien Doligez, report by François Bobot)
- #6930: Aliased result type of GADT constructor results in assertion failure
  (Jacques Garrigue)

Feature wishes:
- #6691: install .cmt[i] files for stdlib and compiler-libs
  (David Sheets, request by Gabriel Radanne)
- #37: New primitive: caml_alloc_dummy_function
  (Hugo Heuzard)

OCaml 4.02.2 (17 Jun 2015):
---------------------------

(Changes that can break existing programs are marked with a "*")

Language features:
- #6583: add a new class of binary operators with the same syntactic
  precedence as method calls; these operators start with # followed
  by a non-empty sequence of operator symbols (for instance #+, #!?).
  It is also possible to use '#' as part of these extra symbols
  (for instance ##, or #+#); this is rejected by the type-checker,
  but can be used e.g. by ppx rewriters.
  (Alain Frisch, request by Gabriel Radanne)
* #6016: add a "nonrec" keyword for type declarations
  (Jérémie Dimino)
* #6612, #152: change the precedence of attributes in type declarations
  (Jérémie Dimino)

Compilers:
- #6600: make -short-paths faster by building the printing map
  incrementally
  (Jacques Garrigue)
- #6642: replace $CAMLORIGIN in -ccopt with the path to cma or cmxa
  (whitequark, Gabriel Scherer, review by Damien Doligez)
- #6797: new option -output-complete-obj
  to output an object file with included runtime and autolink libraries
  (whitequark)
- #6845: -no-check-prims to tell ocamlc not to check primitives in runtime
  (Alain Frisch)
- #149: Attach documentation comments to parse tree
  (Leo White)
- #159: Better locations for structure/signature items
  (Leo White)

Toplevel and debugger:
- #5958: generalized polymorphic #install_printer
  (Pierre Chambart and Grégoire Henry)

OCamlbuild:
- #6237: explicit "infer" tag to control or disable menhir --infer
  (Hugo Heuzard)
- #6625: pass -linkpkg to files built with -output-obj.
  (whitequark)
- #6702: explicit "linkpkg" and "dontlink(foo)" flags
  (whitequark, Gabriel Scherer)
- #6712: Ignore common VCS directories
  (whitequark)
- #6720: pass -g to C compilers when tag 'debug' is set
  (whitequark, Gabriel Scherer)
- #6733: add .byte.so and .native.so targets to pass
  -output-obj -cclib -shared.
  (whitequark)
- #6733: "runtime_variant(X)" to pass -runtime-variant X option.
  (whitequark)
- #6774: new menhir-specific flags "only_tokens" and "external_tokens(Foo)"
  (François Pottier)

Libraries:
- #6285: Add support for nanosecond precision in Unix.stat()
  (Jérémie Dimino, report by user 'gfxmonk')
- #6781: Add higher baud rates to Unix termios
  (Damien Doligez, report by Berke Durak)
- #6834: Add Obj.{first,last}_non_constant_constructor_tag
  (Mark Shinwell, request by Gabriel Scherer)

Runtime:
- #6078: Release the runtime system when calling caml_dlopen
  (Jérémie Dimino)
- #6675: GC hooks
  (Damien Doligez and Roshan James)

Build system:
- #5418 (comments) : generate dependencies with $(CC) instead of gcc
  (Damien Doligez and Michael Grünewald)
- #6266: Cross compilation for iOs, Android etc
  (whitequark, review by Damien Doligez and Mark Shinwell)

Installation procedure:
- Update instructions for x86-64 PIC mode and POWER architecture builds
  (Mark Shinwell)

Bug fixes:
- #5271: Location.prerr_warning is hard-coded to use Format.err_formatter
  (Damien Doligez, report by Rolf Rolles)
- #5395: OCamlbuild mishandles relative symlinks and include paths
  (Damien Doligez, report by Didier Le Botlan)
- #5822: wrong value of Options.ext_dll on windows
  (Damien Doligez and Daniel Weil)
- #5836, #6684: printing lazy values in ocamldebug may segfault
  (Gabriel Scherer, request by the Coq team)
- #5887: move the byterun/*.h headers to byterun/caml/*.h to avoid
  header name clashes
  (Jérôme Vouillon and Adrien Nader and whitequark)
- #6281: Graphics window does not acknowledge second click (double click)
  (Kyle Headley)
- #6490: incorrect backtraces in gdb on AArch64.  Also fixes incorrect
  backtraces on 32-bit ARM.
  (Mark Shinwell)
- #6573: extern "C" for systhreads/threads.h
  (Mickaël Delahaye)
- #6575: Array.init evaluates callback although it should not do so
  (Alain Frisch, report by Gerd Stolpmann)
- #6607: The manual doesn't mention 0x200 flag for OCAMLRUNPARAM=v
  (Alain Frisch)
- #6616: allow meaningful use of -use-runtime without -custom.
  (whitequark)
- #6617: allow android build with pthreads support (since SDK r10c)
  (whitequark)
- #6626: ocamlbuild on cygwin cannot find ocamlfind
  (Gergely Szilvasy)
- #6628: Configure script rejects legitimate arguments
  (Michael Grünewald, Damien Doligez)
- #6630: Failure of tests/prim-bigstring/{big,}string.ml on big-endian
  architectures
  (Pierre Chambart, testing by Mark Shinwell)
- #6640: ocamlbuild: wrong "unused tag" warning on "precious"
  (report by user 'william')
- #6652: ocamlbuild -clean does not print a newline after output
  (Damien Doligez, report by Andi McClure)
- #6658: cross-compiler: version check not working on OS X
  (Gerd Stolpmann)
- #6665: Failure of tests/asmcomp on sparc
  (Stéphane Glondu)
- #6667: wrong implementation of %bswap16 on ARM64
  (Xavier Leroy)
- #6669: fix 4.02 regression in toplevel printing of lazy values
  (Leo White, review by Gabriel Scherer)
- #6671: Windows: environment variable 'TZ' affects Unix.gettimeofday
  (Mickaël Delahaye and Damien Doligez)
- #6680: Missing parentheses in warning about polymorphic variant value
  (Jacques Garrigue and Gabriel Scherer, report by Philippe Veber)
- #6686: Bug in [subst_boxed_number]
  (Jérémie Dimino, Mark Shinwell)
- #6690: Uncaught exception (Not_found) with (wrong) wildcard or unification
  type variable in place of a local abstract type
  (Jacques Garrigue, report by Mikhail Mandrykin)
- #6693 (part two): Incorrect relocation types in x86-64 runtime system
  (whitequark, review by Jacques-Henri Jourdan, Xavier Leroy and Mark Shinwell)
- #6717: Pprintast does not print let-pattern attributes
  (Gabriel Scherer, report by whitequark)
- #6727: Printf.sprintf "%F" misbehavior
  (Benoît Vaugon, report by Vassili Karpov)
- #6747: ocamlobjinfo: missing symbol caml_plugin_header due to underscore
  (Damien Doligez, Maverick Woo)
- #6749: ocamlopt returns n for (n mod 1) instead of 0
  (Mark Shinwell and Jérémie Dimino)
- #6753: Num.quo_num and Num.mod_num incorrect for some negative arguments
  (Xavier Leroy)
- #6758: Ocamldoc "analyse_module: parsetree and typedtree don't match"
  (Damien Doligez, report by user 'maro')
- #6759: big_int_of_string incorrectly parses some hexa literals
  (Damien Doligez, report by Pierre-yves Strub)
- #6763: #show with -short-paths doesn't select shortest type paths
  (Jacques Garrigue, report by David Sheets)
- #6768: Typechecker overflow the stack on cyclic type
  (Jacques Garrigue, report by user 'darktenaibre')
- #6770: (duplicate of #6686)
- #6772: asmrun/signals_asm.c doesn't compile on NetBSD/i386
  (Kenji Tokudome)
- #6775: Digest.file leaks file descriptor on error
  (Valentin Gatien-Baron)
- #6779: Cross-compilers cannot link bytecode using custom primitives
  (Damien Doligez, request by whitequark)
- #6787: Soundness bug with polymorphic variants
  (Jacques Garrigue, with help from Leo White and Grégoire Henry,
   report by Michael O'Connor)
- #6790: otherlibs should be built with -g
  (Damien Doligez, report by whitequark)
- #6791: "%s@[", "%s@{" regression in Scanf
  (Benoît Vaugon)
- #6793: ocamlbuild passes nonsensical "-ocamlc ..." commands to menhir
  (Gabriel Scherer, report by Damien Doligez)
- #6799: include guards missing for unixsupport.h and other files
  (Andreas Hauptmann)
- #6810: Improve documentation of Bigarray.Genarray.map_file
  (Mark Shinwell and Daniel Bünzli)
- #6812: -short-paths and -no-alias-deps can create inconsistent assumptions
  (Jacques Garrigue, report by Valentin Gatien-Baron)
- #6817: GADT exhaustiveness breakage with modules
  (Leo White, report by Pierre Chambart)
- #6824: fix buffer sharing on partial application of Format.asprintf
  (Gabriel Scherer, report by Alain Frisch)
- #6831: Build breaks for -aspp gcc on solaris-like OSs
  (John Tibble)
- #6836: Assertion failure using -short-paths
  (Jacques Garrigue, report by David Sheets)
- #6837: Build profiling libraries on FreeBSD and NetBSD x86-64
  (Mark Shinwell, report by Michael Grünewald)
- #6841: Changing compilation unit name with -o breaks ocamldebug
  (Jacques Garrigue, report by Jordan Walke)
- #6842: export Typemod.modtype_of_package
- #6843: record weak dependencies even when the .cmi is missing
  (Leo White, Gabriel Scherer)
- #6849: Inverted pattern unification error
  (Jacques Garrigue, report by Leo White)
- #6857: __MODULE__ doesn't give the current module with -o
  (Jacques Garrigue, report by Valentin Gatien-Baron)
- #6862: Exhaustiveness check wrong for class constructor arguments
  (Jacques Garrigue)
- #6869: Improve comment on [Hashtbl.hash_param]
  (Mark Shinwell, report by Jun Furuse)
- #6870: Unsoundness when -rectypes fails to detect non-contractive type
  (Jacques Garrigue, report by Stephen Dolan)
- #6872: Type-directed propagation fails to disambiguate variants
  that are also exception constructors
  (Jacques Garrigue, report by Romain Beauxis)
- #6878: AArch64 backend generates invalid asm: conditional branch
  out of range (Mark Shinwell, report by Richard Jones, testing by Richard
  Jones and Xavier Leroy, code review by Xavier Leroy and Thomas Refis)
- #6879: Wrong optimization of 1 mod n
  (Mark Shinwell, report by Jean-Christophe Filliâtre)
- #6884: The __CYGWIN32__ #define should be replaced with __CYGWIN__
  (Adrien Nader)
- #6886: -no-alias-deps allows to build self-referential compilation units
  (Jacques Garrigue, report by Valentin Gatien-Baron)
- #6889: ast_mapper fails to rewrite class attributes
  (Sébastien Briais)
- #6893: ocamlbuild:  "tag not used" warning when using (p)dep
  (Gabriel Scherer, report by Christiano Haesbaert)
- #143: fix getsockopt behaviour for boolean socket options
  (Anil Madhavapeddy and Andrew Ray)
- #190: typo in pervasives
  (Guillaume Bury)
- Misplaced assertion in major_gc.c for no-naked-pointers mode
  (Stephen Dolan, Mark Shinwell)

Feature wishes:
- #6452, #140: add internal support for custom printing formats
  (Jérémie Dimino)
- #6641: add -g, -ocamlcflags, -ocamloptflags options to ocamlmklib
  (whitequark)
- #6693: also build libasmrun_shared.so and lib{asm,caml}run_pic.a
  (whitequark, review by Mark Shinwell)
- #6842: export Typemod.modtype_of_package
  (Jacques Garrigue, request by Jun Furuse)
- #139: more versatile specification of locations of .annot
  (Christophe Troestler, review by Damien Doligez)
- #171: allow custom warning printers / catchers
  (Benjamin Canou, review by Damien Doligez)
- #191: Making gc.h and some part of memory.h public
  (Thomas Refis)

OCaml 4.02.1 (14 Oct 2014):
---------------------------

(Changes that can break existing programs are marked with a "*")

Standard library:
* Add optional argument ?limit to Arg.align.

Bug Fixes:
- #4099: Bug in Makefile.nt: won't stop on error
  (George Necula)
- #6181: Improve MSVC build
  (Chen Gang)
- #6207: Configure doesn't detect features correctly on Haiku
  (Jessica Hamilton)
- #6466: Non-exhaustive matching warning message for open types is confusing
  (whitequark)
- #6529: fix quadratic-time algorithm in Consistbl.extract.
  (Xavier Leroy, Alain Frisch, relase-worthy report by Kate Deplaix)
- #6530: Add stack overflow handling for native code (OpenBSD i386 and amd64)
  (Cristopher Zimmermann)
- #6533: broken semantics of %(%) when substituted by a box
  (Benoît Vaugon, report by Boris Yakobowski)
- #6534: legacy support for %.10s
  (Benoît Vaugon, Gabriel Scherer, report by Nick Chapman)
- #6536: better documentation of flag # in format strings
  (Damien Doligez, report by Nick Chapman)
- #6544: Bytes and CamlinternalFormat missing from threads stdlib.cma
  (Christopher Zimmermann)
- #6546: -dsource omits parens for `List ((`String "A")::[]) in patterns
  (Gabriel Scherer, report by whitequark)
- #6547: __MODULE__ aborts the compiler if the module name cannot be inferred
  (Jacques Garrigue, report by Kaustuv Chaudhuri)
- #6549: Debug section is sometimes not readable when using -pack
  (Hugo Heuzard, review by Gabriel Scherer)
- #6553: Missing command line options for ocamldoc
  (Maxence Guesdon)
- #6554: fix race condition when retrieving backtraces
  (Jérémie Dimino, Mark Shinwell).
- #6557: String.sub throws Invalid_argument("Bytes.sub")
  (Damien Doligez, report by Oliver Bandel)
- #6562: Fix ocamldebug module source lookup
  (Leo White)
- #6563: Inclusion of packs failing to run module initializers
  (Jacques Garrigue, report by Mark Shinwell)
- #6564: infinite loop in Mtype.remove_aliases
  (Jacques Garrigue, report by Mark Shinwell)
- #6565: compilation fails with Env.Error(_)
  (Jacques Garrigue and Mark Shinwell)
- #6566: -short-paths and signature inclusion errors
  (Jacques Garrigue, report by Mark Shinwell)
- #6572: Fatal error with recursive modules
  (Jacques Garrigue, report by Quentin Stievenart)
- #6575: Array.init evaluates callback although it should not do so
  (Alain Frisch, report by Gerd Stolpmann)
- #6578: Recursive module containing alias causes Segmentation fault
  (Jacques Garrigue)
- #6581: Some bugs in generative functors
  (Jacques Garrigue, report by Mark Shinwell)
- #6584: ocamldep support for "-open M"
  (Gabriel Scherer, review by Damien Doligez, report by Hezekiah M. Carty)
- #6588: Code generation errors for ARM
  (Mark Shinwell, Xavier Leroy)
- #6590: Improve Windows (MSVC and mingw) build
  (Chen Gang)
- #6599: ocamlbuild: add -bin-annot when using -pack
  (Christopher Zimmermann)
- #6602: Fatal error when tracing a function with abstract type
  (Jacques Garrigue, report by Hugo Herbelin)
- ocamlbuild: add an -ocamlmklib option to change the ocamlmklib command
  (Jérôme Vouillon)

OCaml 4.02.0 (29 Aug 2014):
---------------------------

(Changes that can break existing programs are marked with a "*")

Language features:
- Attributes and extension nodes
  (Alain Frisch)
- Generative functors (#5905)
  (Jacques Garrigue)
* Module aliases
  (Jacques Garrigue)
* Alternative syntax for string literals {id|...|id} (can break comments)
  (Alain Frisch)
- Separation between read-only strings (type string) and read-write byte
  sequences (type bytes). Activated by command-line option -safe-string.
  (Damien Doligez)
- #6318: Exception cases in pattern matching
  (Jeremy Yallop, backend by Alain Frisch)
- #5584: Extensible open datatypes
  (Leo White)

Build system for the OCaml distribution:
- Use -bin-annot when building.
- Use GNU make instead of portable makefiles.
- Updated build instructions for 32-bit Mac OS X on Intel hardware.

Shedding weight:
* Removed Camlp4 from the distribution, now available as third-party software.
* Removed Labltk from the distribution, now available as a third-party library.

Type system:
* #6235: Keep typing of pattern cases independent in principal mode
  (i.e. information from previous cases is no longer used when typing
  patterns; cf. '#6235' in testsuite/test/typing-warnings/records.ml)
  (Jacques Garrigue)
- Allow opening a first-class module or applying a generative functor
  in the body of a generative functor. Allow it also in the body of
  an applicative functor if no types are created
  (Jacques Garrigue, suggestion by Leo White)
* Module aliases are now typed in a specific way, which remembers their
  identity. Compiled interfaces become smaller, but may depend on the
  original modules. This also changes the signature inferred by
  "module type of".
  (Jacques Garrigue, feedback from Leo White, Mark Shinwell and Nick Chapman)
- #6331: Slight change in the criterion to distinguish private
  abbreviations and private row types: create a private abbreviation for
  closed objects and fixed polymorphic variants.
  (Jacques Garrigue)
* #6333: Compare first class module types structurally rather than
  nominally. Value subtyping allows module subtyping as long as the internal
  representation is unchanged.
  (Jacques Garrigue)

Compilers:
- More aggressive constant propagation, including float and
  int32/int64/nativeint arithmetic.  Constant propagation for floats
  can be turned off with option -no-float-const-prop, for codes that
  change FP rounding modes at run-time.
  (Xavier Leroy)
- New back-end optimization pass: common subexpression elimination (CSE).
  (Reuses results of previous computations instead of recomputing them.)
  (Xavier Leroy)
- New back-end optimization pass: dead code elimination.
  (Removes arithmetic and load instructions whose results are unused.)
  (Xavier Leroy)
- #6269: Optimization of sequences of string patterns
  (Benoît Vaugon and Luc Maranget)
- Experimental native code generator for AArch64 (ARM 64 bits)
  (Xavier Leroy)
- #6042: Optimization of integer division and modulus by constant divisors
  (Xavier Leroy and Phil Denys)
- Add "-open" command line flag for opening a single module before typing
  (Leo White, Mark Shinwell and Nick Chapman)
* "-o" now sets module name to the output file name up to the first "."
  (it also applies when "-o" is not given, i.e. the module name is then
   the input file name up to the first ".")
  (Leo White, Mark Shinwell and Nick Chapman)
* #5779: better sharing of structured constants
  (Alain Frisch)
- #5817: new flag to keep locations in cmi files
  (Alain Frisch)
- #5854: issue warning 3 when referring to a value marked with
  the [@@ocaml.deprecated] attribute
  (Alain Frisch, suggestion by Pierre-Marie Pédrot)
- #6017: a new format implementation based on GADTs
  (Benoît Vaugon and Gabriel Scherer)
* #6203: Constant exception constructors no longer allocate
  (Alain Frisch)
- #6260: avoid unnecessary boxing in let
  (Vladimir Brankov)
- #6345: Better compilation of optional arguments with default values
  (Alain Frisch, review by Jacques Garrigue)
- #6389: ocamlopt -opaque option for incremental native compilation
  (Pierre Chambart, Gabriel Scherer)

Toplevel interactive system:
- #5377: New "#show_*" directives
  (ygrek, Jacques Garrigue and Alain Frisch)

Runtime system:
- New configure option "-no-naked-pointers" to improve performance by
  avoiding page table tests during block darkening and the marking phase
  of the major GC.  In this mode, all out-of-heap pointers must point at
  things that look like OCaml values: in particular they must have a valid
  header.  The colour of said headers should be black.
  (Mark Shinwell, reviews by Damien Doligez and Xavier Leroy)
- Fixed bug in native code version of [caml_raise_with_string] that could
  potentially lead to heap corruption.
  (Mark Shinwell)
* Blocks initialized by [CAMLlocal*] and [caml_alloc] are now filled with
  [Val_unit] rather than zero.
  (Mark Shinwell)
- Fixed a major performance problem on large heaps (~1GB) by making heap
  increments proportional to heap size by default
  (Damien Doligez)
- #4765: Structural equality treats exception specifically
  (Alain Frisch)
- #5009: efficient comparison/indexing of exceptions
  (Alain Frisch, request by Markus Mottl)
- #6075: avoid using unsafe C library functions (strcpy, strcat, sprintf)
  (Xavier Leroy, reports from user 'jfc' and Anil Madhavapeddy)
- An ISO C99-compliant C compiler and standard library is now assumed.
  (Plus special exceptions for MSVC.)  In particular, emulation code for
  64-bit integer arithmetic was removed, the C compiler must support a
  64-bit integer type.
  (Xavier Leroy)

Standard library:
* Add new modules Bytes and BytesLabels for mutable byte sequences.
  (Damien Doligez)
- #4986: add List.sort_uniq and Set.of_list
  (Alain Frisch)
- #5935: a faster version of "raise" which does not maintain the backtrace
  (Alain Frisch)
- #6146: support "Unix.kill pid Sys.sigkill" under Windows
  (Romain Bardou and Alain Frisch)
- #6148: speed improvement for Buffer
  (John Whitington)
- #6180: efficient creation of uninitialized float arrays
  (Alain Frisch, request by Markus Mottl)
- #6355: Improve documentation regarding finalisers and multithreading
  (Daniel Bünzli, Mark Shinwell)
- Trigger warning 3 for all values marked as deprecated in the documentation.
  (Damien Doligez)

OCamldoc:
- #6257: handle full doc comments for variant constructors and
  record fields
  (Maxence Guesdon, request by ygrek)
- #6274: allow doc comments on object types
  (Thomas Refis)
- #6310: fix ocamldoc's subscript/superscript CSS font size
  (Anil Madhavapeddy)
- #6425: fix generation of man pages
  (Maxence Guesdon, report by Anil Madhavapeddy)

Bug fixes:
- #2719: wrong scheduling of bound checks within a
  try...with Invalid_argument -> _ ...  (Xavier Leroy)
- #4719: Sys.executable_name wrong if executable name contains dots (Windows)
  (Alain Frisch, report by Bart Jacobs)
- #5406 ocamlbuild: "tag 'package' does not expect a parameter"
  (Gabriel Scherer)
- #5598, #6165: Alterations to handling of \013 in source files
  breaking other tools
  (David Allsopp and Damien Doligez)
- #5820: Fix camlp4 lexer roll back problem
  (Hongbo Zhang)
- #5946: CAMLprim taking (void) as argument
  (Benoît Vaugon)
- #6038: on x86-32, enforce 16-byte stack alignment for compatibility
  with recent GCC and Clang.  Win32/MSVC keeps 4-byte stack alignment.
  (Xavier Leroy)
- #6062: Fix a 4.01 camlp4 DELETE_RULE regression caused by commit 13047
  (Hongbo Zhang, report by Christophe Troestler)
- #6173: Typing error message is worse than before
  (Jacques Garrigue and John Whitington)
- #6174: OCaml compiler loops on an example using GADTs (-rectypes case)
  (Jacques Garrigue and Grégoire Henry, report by Chantal Keller)
- #6175: open! was not supported by camlp4
  (Hongbo Zhang)
- #6184: ocamlbuild: `ocamlfind ocamldep` does not support -predicate
  (Kate Deplaix)
- #6194: Incorrect unused warning with first-class modules in patterns
  (Jacques Garrigue, report by Markus Mottl and Leo White)
- #6211: in toplevel interactive use, bad interaction between uncaught
  exceptions and multiple bindings of the form "let x = a let y = b;;".
  (Xavier Leroy)
- #6216: inlining of GADT matches generates invalid assembly
  (Xavier Leroy and Alain Frisch, report by Mark Shinwell)
- #6232: Don't use [mktemp] on platforms where [mkstemp] is available
  (Stéphane Glondu, Mark Shinwell)
- #6233: out-of-bounds exceptions lose their locations on ARM, PowerPC
  (Jacques-Henri Jourdan and Xavier Leroy,
   report and testing by Stéphane Glondu)
- #6235: Issue with type information flowing through a variant pattern
  (Jacques Garrigue, report by Hongbo Zhang)
- #6239: sometimes wrong stack alignment when raising exceptions
           in -g mode with backtraces active
  (Xavier Leroy, report by Yaron Minsky)
- #6240: Fail to expand module type abbreviation during substyping
  (Jacques Garrigue, report by Leo White)
- #6241: Assumed inequality between paths involving functor arguments
  (Jacques Garrigue, report by Jeremy Yallop)
- #6243: Make "ocamlopt -g" more resistant to ill-formed locations
  (Xavier Leroy, report by Pierre-Marie Pédrot)
- #6262: equality of first-class modules take module aliases into account
  (Alain Frisch and Leo White)
- #6268: -DMODEL_$(MODEL) not passed when building asmrun/arm.p.o
  (Peter Michael Green)
- #6273: fix Sys.file_exists on large files (Win32)
  (Christoph Bauer)
- #6275: Soundness bug related to type constraints
  (Jacques Garrigue, report by Leo White)
- #6293: Assert_failure with invalid package type
  (Jacques Garrigue, report by Elnatan Reisner)
- #6300: ocamlbuild -use-ocamlfind conflicts with -ocamlc
  (Gabriel Scherer)
- #6302: bytecode debug information re-read from filesystem every time
  (Jacques-Henri Jourdan)
- #6307: Behavior of 'module type of' w.r.t. module aliases
  (Jacques Garrigue, report by Alain Frisch)
- #6332: Unix.open_process fails to pass empty arguments under Windows
  (Damien Doligez, report Virgile Prevosto)
- #6346: Build failure with latest version of xcode on OSX
  (Jérémie Dimino)
- #6348: Unification failure for GADT when original definition is hidden
  (Leo White and Jacques Garrigue, report by Jeremy Yallop)
- #6352: Automatic removal of optional arguments and sequencing
  (Jacques Garrigue and Alain Frisch)
- #6361: Hashtbl.hash not terminating on some lazy values w/ recursive types
  (Xavier Leroy, report by Leo White)
- #6383: Exception Not_found when using object type in absent module
  (Jacques Garrigue, report by Sébastien Briais)
- #6384: Uncaught Not_found exception with a hidden .cmi file
  (Leo White)
- #6385: wrong allocation of large closures by the bytecode interpreter
  (Xavier Leroy, report by Stephen Dolan)
- #6394: Assertion failed in Typecore.expand_path
  (Alain Frisch and Jacques Garrigue)
- #6405: unsound interaction of -rectypes and GADTs
  (Jacques Garrigue, report by Gabriel Scherer and Benoît Vaugon)
- #6408: Optional arguments given as ~?arg instead of ?arg in message
  (Michael O'Connor)
- #6411: missing libgcc_s_sjlj-1.dll in mingw (add -static-libgcc)
  (Jun Furuse and Alain Frisch, Jonathan Protzenko and Adrien Nader)
- #6436: Typos in @deprecated text in stdlib/arrayLabels.mli
  (John Whitington)
- #6439: Don't use the deprecated [getpagesize] function
  (John Whitington, Mark Shinwell)
- #6441: undetected tail-call in some mutually-recursive functions
  (many arguments, and mutual block mixes functions and non-functions)
  (Stefan Holdermans, review by Xavier Leroy)
- #6443: ocaml segfault when List.fold_left is traced then executed
  (Jacques Garrigue, report by user 'Reventlov')
- #6451: some bugs in untypeast.ml
  (Jun Furuse, review by Alain Frisch)
- #6460: runtime assertion failure with large [| e1;...eN |]
  float array expressions
  (Leo White)
- #6463: -dtypedtree fails on class fields
  (Leo White)
- #6469: invalid -dsource printing of "external _pipe = ...", "Pervasives.(!)"
  (Gabriel Scherer and Damien Doligez, user 'ngunn')
- #6482: ocamlbuild fails when _tags file in unhygienic directory
  (Gabriel Scherer)
- #6502: ocamlbuild spurious warning on "use_menhir" tag
  (Xavier Leroy)
- #6505: Missed Type-error leads to a segfault upon record access
  (Jacques Garrigue, Jeremy Yallop, report by Christoph Höger)
- #6507: crash on AArch64 resulting from incorrect setting of
  [caml_bottom_of_stack].  (Richard Jones, Mark Shinwell)
- #6509: add -linkall flag to ocamlcommon.cma
  (Frédéric Bour)
- #6513: Fatal error Ctype.Unify(_) in functor type
- #6523: failure upon character bigarray access, and unnecessary change
  in comparison ordering (Jeremy Yallop, Mark Shinwell)
- bound-checking bug in caml_string_{get,set}{16,32,64}
  (Pierre Chambart and Gabriel Scherer, report by Nicolas Trangez)
- sometimes wrong stack alignment at out-of-bounds array access
  (Gabriel Scherer and Xavier Leroy, report by Pierre Chambart)

Features wishes:
- #4243: make the Makefiles parallelizable
  (Grégoire Henry and Damien Doligez)
- #4323: have "of_string" in Num and Big_int work with binary and
           hex representations
  (Zoe Paraskevopoulou, review by Gabriel Scherer)
- #4771: Clarify documentation of Dynlink.allow_only
  (Damien Doligez, report by David Allsopp)
- #4855: 'camlp4 -I +dir' accepted, dir is relative to 'camlp4 -where'
  (Jun Furuse and Hongbo Zhang, report by Dmitry Grebeniuk)
- #5201: ocamlbuild: add --norc to the bash invocation to help performances
  (Daniel Weil)
- #5650: Camlp4FoldGenerator doesn't handle well "abstract" types
  (Hongbo Zhang)
- #5808: allow simple patterns, not just identifiers, in "let p : t = ..."
  (Alain Frisch)
- #5851: warn when -r is disabled because no _tags file is present
  (Gabriel Scherer)
- #5899: a programmer-friendly access to backtrace information
  (Jacques-Henri Jourdan and Gabriel Scherer)
- #6000 comment 9644: add a warning for non-principal coercions to format
  (Jacques Garrigue, report by Damien Doligez)
- #6054: add support for M.[ foo ], M.[| foo |] etc.
  (Kaustuv Chaudhuri)
- #6064: GADT representation for Bigarray.kind + CAML_BA_CHAR runtime kind
  (Jeremy Yallop, review by Gabriel Scherer)
- #6071: Add a -noinit option to the toplevel
  (David Sheets)
- #6087: ocamlbuild, improve _tags parsing of escaped newlines
  (Gabriel Scherer, request by Daniel Bünzli)
- #6109: Typos in ocamlbuild error messages
  (Gabriel Kerneis)
- #6116: more efficient implementation of Digest.to_hex
  (ygrek)
- #6142: add cmt file support to ocamlobjinfo
  (Anil Madhavapeddy)
- #6166: document -ocamldoc option of ocamlbuild
  (Xavier Clerc)
- #6182: better message for virtual objects and class types
  (Leo White, Stephen Dolan)
- #6183: enhanced documentation for 'Unix.shutdown_connection'
  (Anil Madhavapeddy, report by Jun Furuse)
- #6187: ocamlbuild: warn when using -plugin-tag(s) without myocamlbuild.ml
  (Kate Deplaix)
- #6246: allow wildcard _ as for-loop index
  (Alain Frisch, request by ygrek)
- #6267: more information printed by "bt" command of ocamldebug
  (Josh Watzman)
- #6270: remove need for -I directives to ocamldebug in common case
  (Josh Watzman, review by Xavier Clerc and Alain Frisch)
- #6311: Improve signature mismatch error messages
  (Alain Frisch, suggestion by Daniel Bünzli)
- #6358: obey DESTDIR in install targets
  (Gabriel Scherer, request by François Berenger)
- #6388, #6424: more parsetree correctness checks for -ppx users
  (Alain Frisch, request by whitequark and Jun Furuse)
- #6406: Expose OCaml version in C headers
  (whitequark and Romain Calascibetta)
- #6446: improve "unused declaration" warnings wrt. name shadowing
  (Alain Frisch)
- #6495: ocamlbuild tags 'safe_string', 'unsafe_string'
  (Anil Madhavapeddy)
- #6497: pass context information to -ppx preprocessors
  (whitequark, Alain Frisch)
- ocamllex: user-definable refill action
  (Frédéric Bour, review by Gabriel Scherer and Luc Maranget)
- shorten syntax for functor signatures: "functor (M1:S1) (M2:S2) .. -> .."
  (Thomas Gazagnaire and Jeremy Yallop, review by Gabriel Scherer)
- make ocamldebug -I auto-detection work with ocamlbuild
  (Josh Watzman)

OCaml 4.01.0 (12 Sep 2013):
---------------------------

(Changes that can break existing programs are marked with a "*")

Other libraries:
- Labltk: updated to Tcl/Tk 8.6.

Type system:
- #5759: use well-disciplined type information propagation to
  disambiguate label and constructor names
  (Jacques Garrigue, Alain Frisch and Leo White)
* Propagate type information towards pattern-matching, even in the presence of
  polymorphic variants (discarding only information about possibly-present
  constructors). As a result, matching against absent constructors is no longer
  allowed for exact and fixed polymorphic variant types.
  (Jacques Garrigue)
* #6035: Reject multiple declarations of the same method or instance variable
  in an object
  (Alain Frisch)

Compilers:
- #5861: raise an error when multiple private keywords are used in type
  declarations
  (Hongbo Zhang)
- #5634: parsetree rewriter (-ppx flag)
  (Alain Frisch)
- ocamldep now supports -absname
  (Alain Frisch)
- #5768: On "unbound identifier" errors, use spell-checking to suggest names
  present in the environment
  (Gabriel Scherer)
- ocamlc has a new option -dsource to visualize the parsetree
  (Alain Frisch, Hongbo Zhang)
- tools/eqparsetree compares two parsetree ignoring location
  (Hongbo Zhang)
- ocamlopt now uses clang as assembler on OS X if available, which enables
  CFI support for OS X.
  (Benedikt Meurer)
- Added a new -short-paths option, which attempts to use the shortest
  representation for type constructors inside types, taking open modules
  into account. This can make types much more readable if your code
  uses lots of functors.
  (Jacques Garrigue)
- #5986: added flag -compat-32 to ocamlc, ensuring that the generated
  bytecode executable can be loaded on 32-bit hosts.
  (Xavier Leroy)
- #5980: warning on open statements which shadow an existing
  identifier (if it is actually used in the scope of the open); new
  open! syntax to silence it locally
  (Alain Frisch, thanks to a report of Daniel Bünzli)
* warning 3 is extended to warn about other deprecated features:
  - ISO-latin1 characters in identifiers
  - uses of the (&) and (or) operators instead of (&&) and (||)
  (Damien Doligez)
- Experimental OCAMLPARAM for ocamlc and ocamlopt
  (Fabrice Le Fessant)
- #5571: incorrect ordinal number in error message
  (Alain Frisch, report by John Carr)
- #6073: add signature to Tstr_include
  (patch by Leo White)

Standard library:
- #5899: expose a way to inspect the current call stack,
  Printexc.get_callstack
  (Gabriel Scherer, Jacques-Henri Jourdan, Alain Frisch)
- #5986: new flag Marshal.Compat_32 for the serialization functions
  (Marshal.to_*), forcing the output to be readable on 32-bit hosts.
  (Xavier Leroy)
- infix application operators |> and @@ in Pervasives
  (Fabrice Le Fessant)
- #6176: new Format.asprintf function with a %a formatter
  compatible with Format.fprintf (unlike Format.sprintf)
  (Pierre Weis)

Other libraries:
- #5568: add O_CLOEXEC flag to Unix.openfile, so that the returned
  file descriptor is created in close-on-exec mode
  (Xavier Leroy)

Runtime system:
* #6019: more efficient implementation of caml_modify() and caml_initialize().
  The new implementations are less lenient than the old ones: now,
  the destination pointer of caml_modify() must point within the minor or
  major heaps, and the destination pointer of caml_initialize() must
  point within the major heap.
  (Xavier Leroy, from an experiment by Brian Nigito, with feedback
  from Yaron Minsky and Gerd Stolpmann)

Internals:
- Moved debugger/envaux.ml to typing/envaux.ml to publish env_of_only_summary
  as part of compilerlibs, to be used on bin-annot files.
  (Fabrice Le Fessant)
- The test suite can now be run without installing OCaml first.
  (Damien Doligez)

Bug fixes:
- #3236: Document the fact that queues are not thread-safe
  (Damien Doligez)
- #3468: (part 1) Sys_error documentation
  (Damien Doligez)
- #3679: Warning display problems
  (Fabrice Le Fessant)
- #3963: Graphics.wait_next_event in Win32 hangs if window closed
  (Damien Doligez)
- #4079: Queue.copy is now tail-recursive
  (patch by Christophe Papazian)
- #4138: Documentation for Unix.mkdir
  (Damien Doligez)
- #4469: emacs mode: caml-set-compile-command is annoying with ocamlbuild
  (Daniel Bünzli)
- #4485: Graphics: Keyboard events incorrectly delivered in native code
  (Damien Doligez, report by Sharvil Nanavati)
- #4502: ocamlbuild now reliably excludes the build-dir from hygiene check
  (Gabriel Scherer, report by Romain Bardou)
- #4762: ?? is not used at all, but registered as a lexer token
  (Alain Frisch)
- #4788: wrong error message when executable file is not found for backtrace
  (Damien Doligez, report by Claudio Sacerdoti Coen)
- #4812: otherlibs/unix: add extern int code_of_unix_error (value error);
  (Goswin von Berdelow)
- #4887: input_char after close_in crashes ocaml (msvc runtime)
  (Alain Frisch and Christoph Bauer, report by ygrek)
- #4994: ocaml-mode doesn't work with xemacs21
  (Damien Doligez, report by Stéphane Glondu)
- #5098: creating module values may lead to memory leaks
  (Alain Frisch, report by Milan Stanojević)
- #5102: ocamlbuild fails when using an unbound variable in rule dependency
  (Xavier Clerc, report by Daniel Bünzli)
* #5119: camlp4 now raises a specific exception when 'DELETE_RULE' fails,
  rather than raising 'Not_found'
  (ygrek)
- #5121: %( %) in Format module seems to be broken
  (Pierre Weis, first patch by Valentin Gatien-Baron, report by Khoo Yit Phang)
- #5178: document in INSTALL how to build a 32-bit version under Linux x86-64
  (Benjamin Monate)
- #5212: Improve ocamlbuild error messages of _tags parser
  (ygrek)
- #5240: register exception printers for Unix.Unix_error and Dynlink.Error
  (Jérémie Dimino)
- #5300: ocamlbuild: verbose parameter should implicitly set classic display
  (Xavier Clerc, report by Robert Jakob)
- #5327: (Windows) Unix.select blocks if same socket listed in first and
  third arguments
  (David Allsopp, displaying impressive MSDN skills)
- #5343: ocaml -rectypes is unsound wrt module subtyping (was still unsound)
  (Jacques Garrigue)
- #5350: missing return code checks in the runtime system
  (Xavier Leroy)
- #5468: ocamlbuild should preserve order of parametric tags
  (Wojciech Meyer, report by Dario Texeira)
- #5551: Avoid repeated lookups for missing cmi files
  (Alain Frisch)
- #5552: unrecognized gcc option -no-cpp-precomp
  (Damien Doligez, report by Markus Mottl)
* #5580: missed opportunities for constant propagation
  (Xavier Leroy and John Carr)
- #5611: avoid clashes between .cmo files and output files during linking
  (Wojciech Meyer)
- #5662: typo in md5.c
  (Olivier Andrieu)
- #5673: type equality in a polymorphic field
  (Jacques Garrigue, report by Jean-Louis Giavitto)
- #5674: Methods call are 2 times slower with 4.00 than with 3.12
  (Jacques Garrigue, Gabriel Scherer, report by Jean-Louis Giavitto)
- #5694: Exception raised by type checker
  (Jacques Garrigue, report by Markus Mottl)
- #5695: remove warnings on sparc code emitter
  (Fabrice Le Fessant)
- #5697: better location for warnings on statement expressions
  (Dan Bensen)
- #5698: remove hardcoded limit of 200000 labels in emitaux.ml
  (Fabrice Le Fessant, report by Marcin Sawicki)
- #5702: bytecomp/bytelibrarian lib_sharedobjs was defined but never used
  (Hongbo Zhang, Fabrice Le Fessant)
- #5708: catch Failure"int_of_string" in ocamldebug
  (Fabrice Le Fessant, report by user 'schommer')
- #5712: (9) new option -bin-annot is not documented
  (Damien Doligez, report by Hendrik Tews)
- #5731: instruction scheduling forgot to account for destroyed registers
  (Xavier Leroy, Benedikt Meurer, reported by Jeffrey Scofield)
- #5734: improved Win32 implementation of Unix.gettimeofday
  (David Allsopp)
- #5735: %apply and %revapply not first class citizens
  (Fabrice Le Fessant, reported by Jun Furuse)
- #5738: first class module patterns not handled by ocamldep
  (Fabrice Le Fessant, Jacques Garrigue, reported by Hongbo Zhang)
- #5739: Printf.printf "%F" (-.nan) returns -nan
  (Xavier Leroy, David Allsopp, reported by Samuel Mimram)
- #5741: make pprintast.ml in compiler_libs
  (Alain Frisch, Hongbo Zhang)
- #5747: 'unused open' warning not given when compiling with -annot
  (Alain Frisch, reported by Valentin Gatien-Baron)
- #5752: missing dependencies at byte-code link with mlpack
  (Wojciech Meyer, Nicholas Lucaroni)
- #5763: ocamlbuild does not give correct flags when running menhir
  (Gabriel Scherer, reported by Philippe Veber)
- #5765: ocamllex doesn't preserve line directives
  (Damien Doligez, reported by Martin Jambon)
- #5770: Syntax error messages involving unclosed parens are sometimes
  incorrect
  (Michel Mauny)
- #5772: problem with marshaling of mutually-recursive functions
  (Jacques-Henri Jourdan, reported by Cédric Pasteur)
- #5775: several bug fixes for tools/pprintast.ml
  (Hongbo Zhang)
- #5784: -dclambda option is ignored
  (Pierre Chambart)
- #5785: misbehaviour with abstracted structural type used as GADT index
  (Jacques Garrigue, report by Jeremy Yallop)
- #5787: Bad behavior of 'Unused ...' warnings in the toplevel
  (Alain Frisch)
- #5793: integer marshalling is inconsistent between architectures
  (Xavier Clerc, report by Pierre-Marie Pédrot)
- #5798: add ARM VFPv2 support for Raspbian (ocamlopt)
  (Jeffrey Scofield and Anil Madhavapeddy, patch review by Benedikt Meurer)
- #5802: Avoiding "let" as a value name
  (Jacques Garrigue, report by Tiphaine Turpin)
- #5805: Assert failure with warning 34 on pre-processed file
  (Alain Frisch, report by Tiphaine Turpin)
- #5806: ensure that backtrace tests are always run (testsuite)
  (Xavier Clerc, report by user 'michi')
- #5809: Generating .cmt files takes a long time, in case of type error
  (Alain Frisch)
- #5810: error in switch printing when using -dclambda
  (Pierre Chambart)
- #5811: Untypeast produces singleton tuples for constructor patterns
  with only one argument
  (Tiphaine Turpin)
- #5813: GC not called when unmarshaling repeatedly in a tight loop (ocamlopt)
  (Xavier Leroy, report by David Waern)
- #5814: read_cmt -annot does not report internal references
  (Alain Frisch)
- #5815: Multiple exceptions in signatures gives an error
  (Leo White)
- #5816: read_cmt -annot does not work for partial .cmt files
  (Alain Frisch)
- #5819: segfault when using [with] on large recursive record (ocamlopt)
  (Xavier Leroy, Damien Doligez)
- #5821: Wrong record field is reported as duplicate
  (Alain Frisch, report by Martin Jambon)
- #5824: Generate more efficient code for immediate right shifts.
  (Pierre Chambart, review by Xavier Leroy)
- #5825: Add a toplevel primitive to use source file wrapped with the
  corresponding module
  (Grégoire Henry, Wojciech Meyer, caml-list discussion)
- #5833: README.win32 can leave the wrong flexlink in the path
  (Damien Doligez, report by William Smith)
- #5835: nonoptional labeled arguments can be passed with '?'
  (Jacques Garrigue, report by Elnatan Reisner)
- #5840: improved documentation for 'Unix.lseek'
  (Xavier Clerc, report by Matej Košík)
- #5848: Assertion failure in type checker
  (Jacques Garrigue, Alain Frisch, report by David Waern)
- #5858: Assert failure during typing of class
  (Jacques Garrigue, report by Julien Signoles)
- #5865: assert failure when reporting undefined field label
  (Jacques Garrigue, report by Anil Madhavapeddy)
- #5872: Performance: Buffer.add_char is not inlined
  (Gerd Stolpmann, Damien Doligez)
- #5876: Uncaught exception with a typing error
  (Alain Frisch, Gabriel Scherer, report by Julien Moutinho)
- #5877: multiple "open" can become expensive in memory
  (Fabrice Le Fessant and Alain Frisch)
- #5880: 'Genlex.make_lexer' documentation mentions the wrong exception
  (Xavier Clerc, report by Virgile Prevosto)
- #5885: Incorrect rule for compiling C stubs when shared libraries are not
  supported.
  (Jérôme Vouillon)
- #5891: ocamlbuild: support rectypes tag for mlpack
  (Khoo Yit Phang)
- #5892: GADT exhaustiveness check is broken
  (Jacques Garrigue and Leo White)
- #5906: GADT exhaustiveness check is still broken
  (Jacques Garrigue, report by Sébastien Briais)
- #5907: Undetected cycle during typecheck causes exceptions
  (Jacques Garrigue, report by Pascal Zimmer)
- #5910: Fix code generation bug for "mod 1" on ARM.
  (Benedikt Meurer, report by user 'jteg68')
- #5911: Signature substitutions fail in submodules
  (Jacques Garrigue, report by Markus Mottl)
- #5912: add configure option -no-cfi (for OSX 10.6.x with XCode 4.0.2)
  (Damien Doligez against XCode versions, report by Thomas Gazagnaire)
- #5914: Functor breaks with an equivalent argument signature
  (Jacques Garrigue, report by Markus Mottl and Grégoire Henry)
- #5920, #5957: linking failure for big bytecodes on 32bit architectures
  (Benoît Vaugon and Chet Murthy, report by Jun Furuse and Sebastien Mondet)
- #5928: Missing space between words in manual page for ocamlmktop
  (Damien Doligez, report by Matej Košík)
- #5930: ocamldep leaks temporary preprocessing files
  (Gabriel Scherer, report by Valentin Gatien-Baron)
- #5933: Linking is slow when there are functions with large arities
  (Valentin Gatien-Baron, review by Gabriel Scherer)
- #5934: integer shift by negative amount (in otherlibs/num)
  (Xavier Leroy, report by John Regehr)
- #5944: Bad typing performances of big variant type declaration
  (Benoît Vaugon)
- #5945: Mix-up of Minor_heap_min and Minor_heap_max units
  (Benoît Vaugon)
- #5948: GADT with polymorphic variants bug
  (Jacques Garrigue, report by Leo White)
- #5953: Unix.system does not handle EINTR
  (Jérémie Dimino)
- #5965: disallow auto-reference to a recursive module in its definition
  (Alain Frisch, report by Arthur Windler via Gabriel Scherer)
- #5973: Format module incorrectly parses format string
  (Pierre Weis, report by Frédéric Bour)
- #5974: better documentation for Str.regexp
  (Damien Doligez, report by william)
- #5976: crash after recovering from two stack overflows (ocamlopt on MacOS X)
  (Xavier Leroy, report by Pierre Boutillier)
- #5977: Build failure on raspberry pi: "input_value: integer too large"
  (Alain Frisch, report by Sylvain Le Gall)
- #5981: Incompatibility check assumes abstracted types are injective
  (Jacques Garrigue, report by Jeremy Yallop)
- #5982: caml_leave_blocking section and errno corruption
  (Jérémie Dimino)
- #5985: Unexpected interaction between variance and GADTs
  (Jacques Garrigue, Jeremy Yallop and Leo White and Gabriel Scherer)
- #5988: missing from the documentation: -impl is a valid flag for ocamlopt
  (Damien Doligez, report by Vincent Bernardoff)
- #5989: Assumed inequalities involving private rows
  (Jacques Garrigue, report by Jeremy Yallop)
- #5992: Crash when pattern-matching lazy values modifies the scrutinee
  (Luc Maranget, Leo White)
- #5993: Variance of private type abbreviations not checked for modules
  (Jacques Garrigue)
- #5997: Non-compatibility assumed for concrete types with same constructor
  (Jacques Garrigue, report by Gabriel Scherer)
- #6004: Type information does not flow to "inherit" parameters
  (Jacques Garrigue, report by Alain Frisch)
- #6005: Type unsoundness with recursive modules
  (Jacques Garrigue, report by Jérémie Dimino and Josh Berdine)
- #6010: Big_int.extract_big_int gives wrong results on negative arguments
  (Xavier Leroy, report by Drake Wilson via Stéphane Glondu)
- #6024: Format syntax for printing @ is incompatible with 3.12.1
  (Damien Doligez, report by Boris Yakobowski)
- #6001: Reduce the memory used by compiling Camlp4
  (Hongbo Zhang and Gabriel Scherer, report by Henri Gouraud)
- #6031: Camomile problem with -with-frame-pointers
  (Fabrice Le Fessant, report by Anil Madhavapeddy)
- #6032: better Random.self_init under Windows
  (Alain Frisch, Xavier Leroy)
- #6033: Matching.inline_lazy_force needs eta-expansion (command-line flags)
  (Pierre Chambart, Xavier Leroy and Luc Maranget,
   regression report by Gabriel Scherer)
- #6046: testsuite picks up the wrong ocamlrun dlls
  (Anil Madhavapeddy)
- #6056: Using 'match' prevents generalization of values
  (Jacques Garrigue, report by Elnatan Reisner)
- #6058: 'ocamlbuild -use-ocamlfind -tag thread -package threads t.cma' fails
  (Gabriel Scherer, report by Hezekiah M. Carty)
- #6069: ocamldoc: lexing: empty token
  (Maxence Guesdon, Grégoire Henry, report by ygrek)
- #6072: configure does not handle FreeBSD current (i.e. 10) correctly
  (Damien Doligez, report by Prashanth Mundkur)
- #6074: Wrong error message for failing Condition.broadcast
  (Markus Mottl)
- #6084: Define caml_modify and caml_initialize as weak symbols to help
  with Netmulticore
  (Xavier Leroy, Gerd Stolpmann)
- #6090: Module constraint + private type seems broken in ocaml 4.01.0
  (Jacques Garrigue, report by Kate Deplaix)
- #6109: Typos in ocamlbuild error messages
  (Gabriel Kerneis)
- #6123: Assert failure when self escapes its class
  (Jacques Garrigue, report by whitequark)
- #6158: Fatal error using GADTs
  (Jacques Garrigue, report by Jeremy Yallop)
- #6163: Assert_failure using polymorphic variants in GADTs
  (Jacques Garrigue, report by Leo White)
- #6164: segmentation fault on Num.power_num of 0/1
  (Fabrice Le Fessant, report by Johannes Kanig)
- #6210: Camlp4 location error
  (Hongbo Zhang, report by Jun Furuse)

Feature wishes:
- #5181: Merge common floating point constants in ocamlopt
  (Benedikt Meurer)
- #5243: improve the ocamlbuild API documentation in signatures.mli
  (Christophe Troestler)
- #5546: moving a function into an internal module slows down its use
  (Alain Frisch, report by Fabrice Le Fessant)
- #5597: add instruction trace option 't' to OCAMLRUNPARAM
  (Anil Madhavapeddy, Wojciech Meyer)
- #5676: IPv6 support under Windows
  (Jérôme Vouillon, review by Jonathan Protzenko)
- #5721: configure -with-frame-pointers for Linux perf profiling
  (Fabrice Le Fessant, test by Jérémie Dimino)
- #5722: toplevel: print full module path only for first record field
  (Jacques Garrigue, report by ygrek)
- #5762: Add primitives for fast access to bigarray dimensions
  (Pierre Chambart)
- #5769: Allow propagation of Sys.big_endian in native code
  (Pierre Chambart, stealth commit by Fabrice Le Fessant)
- #5771: Add primitives for reading 2, 4, 8 bytes in strings and bigarrays
  (Pierre Chambart)
- #5774: Add bswap primitives for amd64 and arm
  (Pierre Chambart, test by Alain Frisch)
- #5795: Generate sqrtsd opcode instead of external call to sqrt on amd64
  (Pierre Chambart)
- #5827: provide a dynamic command line parsing mechanism
  (Hongbo Zhang)
- #5832: patch to improve "wrong file naming" error messages
  (William Smith)
- #5864: Add a find operation to Set
  (François Berenger)
- #5886: Small changes to compile for Android
  (Jérôme Vouillon, review by Benedikt Meurer)
- #5902: -ppx based pre-processor executables accept arguments
  (Alain Frisch, report by Wojciech Meyer)
- #5986: Protect against marshaling 64-bit integers in bytecode
  (Xavier Leroy, report by Alain Frisch)
- #6049: support for OpenBSD/macppc platform
  (Anil Madhavapeddy, review by Benedikt Meurer)
- #6059: add -output-obj rules for ocamlbuild
  (Anil Madhavapeddy)
- #6060: ocamlbuild tags 'principal', 'strict_sequence' and 'short_paths'
  (Anil Madhavapeddy)
- ocamlbuild tag 'no_alias_deps'
  (Daniel Bünzli)

Tools:
- OCamlbuild now features a bin_annot tag to generate .cmt files.
  (Jonathan Protzenko)
- OCamlbuild now features a strict_sequence tag to trigger the
  strict-sequence option.
  (Jonathan Protzenko)
- OCamlbuild now picks the non-core tools like ocamlfind and menhir from PATH
  (Wojciech Meyer)
- #5884: Misc minor fixes and cleanup for emacs mode
  (Stefan Monnier)
- #6030: Improve performance of -annot
  (Guillaume Melquiond, Alain Frisch)


OCaml 4.00.1 (5 Oct 2012):
--------------------------

Bug fixes:
- #4019: better documentation of Str.matched_string
- #5111: ocamldoc, heading tags inside spans tags is illegal in html
- #5278: better error message when typing "make"
- #5468: ocamlbuild should preserve order of parametric tags
- #5563: harden Unix.select against file descriptors above FD_SETSIZE
- #5690: "ocamldoc ... -text README" raises exception
- #5700: crash with native-code stack backtraces under MacOS 10.8 x86-64
- #5707: AMD64 code generator: do not use r10 and r11 for parameter passing,
  as these registers can be destroyed by the dynamic loader
- #5712: some documentation problems
- #5715: configuring with -no-shared-libs breaks under cygwin
- #5718: false positive on 'unused constructor' warning
- #5719: ocamlyacc generates code that is not warning 33-compliant
- #5725: ocamldoc output of preformatted code
- #5727: emacs caml-mode indents shebang line in toplevel scripts
- #5729: tools/untypeast.ml creates unary Pexp_tuple
- #5731: instruction scheduling forgot to account for destroyed registers
- #5735: %apply and %revapply not first class citizens
- #5738: first class module patterns not handled by ocamldep
- #5742: missing bound checks in Array.sub
- #5744: ocamldoc error on "val virtual"
- #5757: GC compaction bug (crash)
- #5758: Compiler bug when matching on floats
- #5761: Incorrect bigarray custom block size


OCaml 4.00.0 (26 Jul 2012):
---------------------------

(Changes that can break existing programs are marked with a "*")

- The official name of the language is now OCaml.

Language features:
- Added Generalized Algebraic Data Types (GADTs) to the language.
  See chapter "Language extensions" of the reference manual for documentation.
- It is now possible to omit type annotations when packing and unpacking
  first-class modules. The type-checker attempts to infer it from the context.
  Using the -principal option guarantees forward compatibility.
- New (module M) and (module M : S) syntax in patterns, for immediate
  unpacking of a first-class module.

Compilers:
- Revised simplification of let-alias (#5205, #5288)
- Better reporting of compiler version mismatch in .cmi files
* Warning 28 is now enabled by default.
- New option -absname to use absolute paths in error messages
- Optimize away compile-time beta-redexes, e.g. (fun x y -> e) a b.
- Added option -bin-annot to dump the AST with type annotations.
- Added lots of new warnings about unused variables, opens, fields,
  constructors, etc.
* New meaning for warning 7: it is now triggered when a method is overridden
  with the "method" keyword.  Use "method!" to avoid the warning.

Native-code compiler:
- Optimized handling of partially-applied functions (#5287)
- Small improvements in code generated for array bounds checks (#5345,
  #5360).
* New ARM backend (#5433):
    . Supports both Linux/EABI (armel) and Linux/EABI+VFPv3 (armhf).
    . Added support for the Thumb-2 instruction set with average code size
      savings of 28%.
    . Added support for position-independent code, natdynlink, profiling and
      exception backtraces.
- Generation of CFI information, and filename/line number debugging (with -g)
  annotations, enabling in particular precise stack backtraces with
  the gdb debugger. Currently supported for x86 32-bits and 64-bits only.
  (#5487)
- New tool: ocamloptp, the equivalent of ocamlcp for the native-code compiler.

OCamldoc:
- #5645: ocamldoc doesn't handle module/type substitution in signatures
- #5544: improve HTML output (less formatting in html code)
- #5522: allow referring to record fields and variant constructors
- fix #5419 (error message in french)
- fix #5535 (no cross ref to class after dump+load)
* Use first class modules for custom generators, to be able to
  load various plugins incrementally adding features to the current
  generator
* #5507: Use Location.t structures for locations.
- fix: do not keep code when not told to keep code.

Standard library:
- Added float functions "hypot" and "copysign" (#3806, #4752, #5246)
* Arg: options with empty doc strings are no longer included in the usage string
  (#5437)
- Array: faster implementations of "blit", "copy", "sub", "append" and "concat"
  (#2395, #2787, #4591)
* Hashtbl:
    . Statistically-better generic hash function based on Murmur 3 (#5225)
    . Fixed behavior of generic hash function w.r.t. -0.0 and NaN (#5222)
    . Added optional "random" parameter to Hashtbl.create to randomize
      collision patterns and improve security (#5572, CVE-2012-0839)
    . Added "randomize" function and "R" parameter to OCAMLRUNPARAM
      to turn randomization on by default (#5572, CVE-2012-0839)
    . Added new functorial interface "MakeSeeded" to support randomization
      with user-provided seeded hash functions.
    . Install new header <caml/hash.h> for C code.
- Filename: on-demand (lazy) initialization of the PRNG used by "temp_file".
- Marshal: marshalling of function values (flag Marshal.Closures) now
  also works for functions that come from dynamically-loaded modules (#5215)
- Random:
     . More random initialization (Random.self_init()), using /dev/urandom
       when available (e.g. Linux, FreeBSD, MacOS X, Solaris)
     * Faster implementation of Random.float (changes the generated sequences)
- Format strings for formatted input/output revised to correct #5380
    . Consistently treat %@ as a plain @ character
    . Consistently treat %% as a plain % character
- Scanf: width and precision for floating point numbers are now handled
- Scanf: new function "unescaped" (#3888)
- Set and Map: more efficient implementation of "filter" and "partition"
- String: new function "map" (#3888)

Installation procedure:
- Compiler internals are now installed in `ocamlc -where`/compiler-libs.
  The files available there include the .cmi interfaces for all compiler
  modules, plus the following libraries:
      ocamlcommon.cma/.cmxa     modules common to ocamlc, ocamlopt, ocaml
      ocamlbytecomp.cma/.cmxa   modules for ocamlc and ocaml
      ocamloptcomp.cma/.cmxa    modules specific to ocamlopt
      ocamltoplevel.cma         modules specific to ocaml
   (#8255, #4653, frequently-asked feature).
* Some .cmi for toplevel internals that used to be installed in
  `ocamlc -where` are now to be found in  `ocamlc -where`/compiler-libs.
  Add "-I +compiler-libs" where needed.
* toplevellib.cma is no longer installed because subsumed by
  ocamlcommon.cma ocamlbytecomp.cma ocamltoplevel.cma
- Added a configuration option (-with-debug-runtime) to compile and install
  a debug version of the runtime system, and a compiler option
  (-runtime-variant) to select the debug runtime.

Bug Fixes:

- #8109: functions of the Lazy module whose named started with 'lazy_' have
  been deprecated, and new ones without the prefix added
- #3571: in Bigarrays, call msync() before unmapping to commit changes
- #4292: various documentation problems
- #4511, #4838: local modules remove polymorphism
* #4549: Filename.dirname is not handling multiple / on Unix
- #4688: (Windows) special floating-point values aren't converted to strings
  correctly
- #4697: Unix.putenv leaks memory on failure
- #4705: camlp4 does not allow to define types with `True or `False
- #4746: wrong detection of stack overflows in native code under Linux
- #4869: rare collisions between assembly labels for code and data
- #4880: "assert" constructs now show up in the exception stack backtrace
- #4892: Array.set could raise "out of bounds" before evaluating 3rd arg
- #4937: camlp4 incorrectly handles optional arguments if 'option' is
  redefined
- #5024: camlp4r now handles underscores in irrefutable pattern matching of
  records
- #5064, #5485: try to ensure that 4K words of stack are available
  before calling into C functions, raising a Stack_overflow exception
  otherwise.  This reduces (but does not eliminate) the risk of
  segmentation faults due to stack overflow in C code
- #5073: wrong location for 'Unbound record field label' error
- #5084: sub-sub-module building fails for native code compilation
- #5120: fix the output function of Camlp4.Debug.formatter
- #5131: compilation of custom runtime with g++ generates lots of warnings
- #5137: caml-types-explore does not work
- #5159: better documentation of type Lexing.position
- #5171: Map.join does more comparisons than needed
- #5176: emacs mode: stack overflow in regexp matcher
- #5179: port OCaml to mingw-w64
- #5211: updated Genlex documentation to state that camlp4 is mandatory for
  'parser' keyword and associated notation
- #5214: ocamlfind plugin invokes 'cut' utility
- #5218: use $(MAKE) instead of "make" in Makefiles
- #5224: confusing error message in non-regular type definition
- #5231: camlp4: fix parsing of <:str_item< type t = $x$ >>
- #5233: finaliser on weak array gives dangling pointers (crash)
- #5238, #5277: Sys_error when getting error location
- #5261, #5497: Ocaml source-code examples are not "copy-paste-able"
* #5279: executable name is not initialized properly in caml_startup_code
- #5290: added hash functions for channels, nats, mutexes, conditions
- #5291: undetected loop in class initialization
- #5295: OS threads: problem with caml_c_thread_unregister()
- #5301: camlp4r and exception equal to another one with parameters
- #5305: prevent ocamlbuild from complaining about links to _build/
- #5306: comparing to Thread.self() raises exception at runtime
- #5309: Queue.add is not thread/signal safe
- #5310: Ratio.create_ratio/create_normalized_ratio have misleading names
- #5311: better message for warning 23
* #5312: command-line arguments @reponsefile auto-expansion feature
  removed from the Windows OCaml runtime, to avoid conflicts with "-w @..."
- #5313: ocamlopt -g misses optimizations
- #5214: ocamlfind plugin invokes 'cut' utility
- #5316: objinfo now shows ccopts/ccobjs/force_link when applicable
- #5318: segfault on stack overflow when reading marshaled data
- #5319: %r11 clobbered by Lswitch in Windows AMD64 native-code compilation
- #5322: type abbreviations expanding to a universal type variable
- #5328: under Windows, Unix.select leaves sockets in non-blocking mode
- #5330: thread tag with '.top' and '.inferred.mli' targets
- #5331: ocamlmktop is not always a shell script
- #5335: Unix.environment segfaults after a call to clearenv
- #5338: sanitize.sh has windows style end-of-lines (mingw)
- #5344: some predefined exceptions need special printing
- #5349: Hashtbl.replace uses new key instead of reusing old key
- #5356: ocamlbuild handling of 'predicates' for ocamlfind
- #5364: wrong compilation of "((val m : SIG1) : SIG2)"
- #5370: ocamldep omits filename in syntax error message
- #5374: camlp4 creates wrong location for type definitions
- #5380: strange sscanf input segfault
- #5382: EOPNOTSUPP and ENOTSUPP different on exotic platforms
- #5383: build failure in Win32/MSVC
- #5387: camlp4: str_item and other syntactic elements with Nils are
  not very usable
- #5389: compaction sometimes leaves a very large heap
- #5393: fails to build from source on GNU/kFreeBSD because of -R link option
- #5394: documentation for -dtypes is missing in manpage
- #5397: Filename.temp_dir_name should be mutable
- #5410: fix printing of class application with Camlp4
- #5416: (Windows) Unix.(set|clear)_close_on_exec now preserves blocking mode
- #5435: ocamlbuild does not find .opt executables on Windows
- #5436: update object ids on unmarshaling
- #5442: camlp4: quotation issue with strings
- #5453: configure doesn't find X11 under Ubuntu/MultiarchSpec
- #5461: Double linking of bytecode modules
- #5463: Bigarray.*.map_file fail if empty array is requested
- #5465: increase stack size of ocamlopt.opt for windows
- #5469: private record type generated by functor loses abbreviation
- #5475: Wrapper script for interpreted LablTk wrongly handles command line
  parameters
- #5476: bug in native code compilation of let rec on float arrays
- #5477: use pkg-config to configure graphics on linux
- #5481: update camlp4 magic numbers
- #5482: remove bashism in test suite scripts
- #5495: camlp4o dies on infix definition (or)
- #5498: Unification with an empty object only checks the absence of
  the first method
- #5503: error when ocamlbuild is passed an absolute path as build directory
- #5509: misclassification of statically-allocated empty array that
  falls exactly at beginning of an otherwise unused data page.
- #5510: ocamldep has duplicate -ml{,i}-synonym options
- #5511: in Bigarray.reshape, unwarranted limitation on new array dimensions.
- #5513: Int64.div causes floating point exception (ocamlopt, x86)
- #5516: in Bigarray C stubs, use C99 flexible array types if possible
- #5518: segfault with lazy empty array
- #5531: Allow ocamlbuild to add ocamldoc flags through -docflag
  and -docflags switches
- #5538: combining -i and -annot in ocamlc
- #5543: in Bigarray.map_file, try to avoid using lseek() when growing file
- #5648: (probably fixed) test failures in tests/lib-threads
- #5551: repeated calls to find_in_path degrade performance
- #5552: Mac OS X: unrecognized gcc option "-no-cpp-precomp"
- #5555: add Hashtbl.reset to resize the bucket table to its initial size
- #5560: incompatible type for tuple pattern with -principal
- #5575: Random states are not marshallable across architectures
- #5579: camlp4: when a plugin is loaded in the toplevel,
  Token.Filter.define_filter has no effect before the first syntax error
- #5585: typo: "explicitely"
- #5587: documentation: "allows to" is not correct English
- #5593: remove C file when -output-obj fails
- #5597: register names for instrtrace primitives in embedded bytecode
- #5598: add backslash-space support in strings in ocamllex
- #5603: wrong .file debug info generated by ocamlopt -g
- #5604: fix permissions of files created by ocamlbuild itself
- #5610: new unmarshaler (from #5318) fails to freshen object identifiers
- #5614: add missing -linkall flag when compiling ocamldoc.opt
- #5616: move ocamlbuild documentation to the reference manual
- #5619: Uncaught CType.Unify exception in the compiler
- #5620: invalid printing of type manifest (camlp4 revised syntax)
- #5637: invalid printing of anonymous type parameters (camlp4 revised syntax)
- #5643: issues with .cfi and .loc directives generated by ocamlopt -g
- #5644: Stream.count broken when used with Sapp or Slazy nodes
- #5647: Cannot use install_printer in debugger
- #5651: printer for abstract data type (camlp4 revised syntax)
- #5654: self pattern variable location tweak
- #5655: ocamlbuild doesn't pass cflags when building C stubs
- #5657: wrong error location for abbreviated record fields
- #5659: ocamlmklib -L option breaks with MSVC
- #5661: fixes for the test suite
- #5668: Camlp4 produces invalid syntax for "let _ = ..."
- #5671: initialization of compare_ext field in caml_final_custom_operations()
- #5677: do not use "value" as identifier (genprintval.ml)
- #5687: dynlink broken when used from "output-obj" main program (bytecode)
- problem with printing of string literals in camlp4 (reported on caml-list)
- emacs mode: colorization of comments and strings now works correctly
- problem with forall and method (reported on caml-list on 2011-07-26)
- crash when using OCAMLRUNPARAM=a=X with invalid X (reported in private)

Feature wishes:
- #2757: new option "-stdin" to make ocaml read stdin as a script
- #3358: better error message when mixing -a and .cmxa
- #3492: documentation: remove restriction on mixed streams
- #7971: allow configuring LIBDIR, BINDIR, and MANDIR relative to $(PREFIX)
- #8285: add Digest.from_hex
- #8341: toplevel: add option to suppress continuation prompts
- #4278: configure: option to disable "graph" library
- #4444: new String.trim function, removing leading and trailing whistespace
- #4549: make Filename.dirname/basename POSIX compliant
- #4830: add option -v to expunge.ml
- #4898: new Sys.big_endian boolean for machine endianness
- #4963, #5467: no extern "C" into ocaml C-stub headers
- #5199: tests are run only for bytecode if either native support is missing,
  or a non-empty value is set to "BYTECODE_ONLY" Makefile variable
- #5215: marshalling of dynlinked closure
- #5236: new '%revapply' primitive with the semantics 'revapply x f = f x',
    and '%apply' with semantics 'apply f x = f x'.
- #5255: natdynlink detection on powerpc, hurd, sparc
- #5295: OS threads: problem with caml_c_thread_unregister()
- #5297: compiler now checks existence of builtin primitives
- #5329: (Windows) more efficient Unix.select if all fd's are sockets
- #5357: warning for useless open statements
- #5358: first class modules don't allow "with type" declarations for types
  in sub-modules
- #5385: configure: emit a warning when MACOSX_DEPLOYMENT_TARGET is set
- #5396: ocamldep: add options -sort, -all, and -one-line
- #5397: Filename.temp_dir_name should be mutable
- #5403: give better error message when emacs is not found in PATH
- #5411: new directive for the toplevel: #load_rec
- #5420: Unix.openfile share mode (Windows)
- #5421: Unix: do not leak fds in various open_proc* functions
- #5434: implement Unix.times in win32unix (partially)
- #5438: new warnings for unused declarations
- #5439: upgrade config.guess and config.sub
- #5445 and others: better printing of types with user-provided names
- #5454: Digest.compare is missing and md5 doc update
- #5455: .emacs instructions, add lines to recognize ocaml scripts
- #5456: pa_macro: replace __LOCATION__ after macro expansion; add LOCATION_OF
- #5461: bytecode: emit warning when linking two modules with the same name
- #5478: ocamlopt assumes ar command exists
- #5479: Num.num_of_string may raise an exception, not reflected in the
  documentation.
- #5501: increase IO_BUFFER_SIZE to 64KiB
- #5532: improve error message when bytecode file is wrong
- #5555: add function Hashtbl.reset to resize the bucket table to
  its initial size.
- #5586: increase UNIX_BUFFER_SIZE to 64KiB
- #5597: register names for instrtrace primitives in embedded bytecode
- #5599: Add warn() tag in ocamlbuild to control -w compiler switch
- #5628: add #remove_directory and Topdirs.remove_directory to remove
  a directory from the load path
- #5636: in system threads library, issue with linking of pthread_atfork
- #5666: C includes don't provide a revision number
- ocamldebug: ability to inspect values that contain code pointers
- ocamldebug: new 'environment' directive to set environment variables
  for debuggee
- configure: add -no-camlp4 option

Shedding weight:
* Removed the obsolete native-code generators for Alpha, HPPA, IA64 and MIPS.
* The "DBM" library (interface with Unix DBM key-value stores) is no
  longer part of this distribution.  It now lives its own life at
  https://forge.ocamlcore.org/projects/camldbm/
* The "OCamlWin" toplevel user interface for MS Windows is no longer
  part of this distribution.  It now lives its own life at
  https://forge.ocamlcore.org/projects/ocamltopwin/

Other changes:
- Copy VERSION file to library directory when installing.


OCaml 3.12.1 (4 Jul 2011):
--------------------------

Bug fixes:
- #4345, #4767: problems with camlp4 printing of float values
- #4380: ocamlbuild should not use tput on windows
- #4487, #5164: multiple 'module type of' are incompatible
- #4552: ocamlbuild does not create symlinks when using '.itarget' file
- #4673, #5144: camlp4 fails on object copy syntax
- #4702: system threads: cleanup tick thread at exit
- #4732: camlp4 rejects polymorphic variants using keywords from macros
- #4778: Win32/MSVC port: rare syntax error in generated MASM assembly file
- #4794, #4959: call annotations not generated by ocamlopt
- #4820: revised syntax pretty printer crashes with 'Stack_overflow'
- #4928: wrong printing of classes and class types by camlp4
- #4939: camlp4 rejects patterns of the '?x:_' form
- #4967: ocamlbuild passes wrong switches to ocamldep through menhir
- #4972: mkcamlp4 does not include 'dynlink.cma'
- #5039: ocamlbuild should use '-linkpkg' only when linking programs
- #5066: ocamldoc: add -charset option used in html generator
- #5069: fcntl() in caml_sys_open may block, do it within blocking section
- #5071, #5129, #5134: inconsistencies between camlp4 and camlp4* binaries
- #5080, #5104: regression in type constructor handling by camlp4
- #5090: bad interaction between toplevel and camlp4
- #5095: ocamlbuild ignores some tags when building bytecode objects
- #5100: ocamlbuild always rebuilds a 'cmxs' file
- #5103: build and install objinfo when building with ocamlbuild
- #5109: crash when a parser calls a lexer that calls another parser
- #5110: invalid module name when using optional argument
- #5115: bytecode executables produced by msvc64 port crash on 32-bit versions
- #5117: bigarray: wrong function name without HAS_MMAP; missing include
- #5118: Camlp4o and integer literals
- #5122: camlp4 rejects lowercase identifiers for module types
- #5123: shift_right_big_int returns a wrong zero
- #5124: substitution inside a signature leads to odd printing
- #5128: typo in 'Camlp4ListComprehension' syntax extension
- #5136: obsolete function used in emacs mode
- #5145: ocamldoc: missing html escapes
- #5146: problem with spaces in multi-line string constants
- #5149: (partial) various documentation problems
- #5156: rare compiler crash with objects
- #5165: ocamlbuild does not pass '-thread' option to ocamlfind
- #5167: camlp4r loops when printing package type
- #5172: camlp4 support for 'module type of' construct
- #5175: in bigarray accesses, make sure bigarray expr is evaluated only once
- #5177: Gc.compact implies Gc.full_major
- #5182: use bytecode version of ocamldoc to generate man pages
- #5184: under Windows, alignment issue with bigarrays mapped from files
- #5188: double-free corruption in bytecode system threads
- #5192: mismatch between words and bytes in interpreting max_young_wosize
- #5202: error in documentation of atan2
- #5209: natdynlink incorrectly detected on BSD systems
- #5213: ocamlbuild should pass '-rectypes' to ocamldoc when needed
- #5217: ocamlfind plugin should add '-linkpkg' for toplevel
- #5228: document the exceptions raised by functions in 'Filename'
- #5229: typo in build script ('TAG_LINE' vs 'TAGLINE')
- #5230: error in documentation of Scanf.Scanning.open_in
- #5234: option -shared reverses order of -cclib options
- #5237: incorrect .size directives generated for x86-32 and x86-64
- #5244: String.compare uses polymorphic compare_val (regression of #4194)
- #5248: regression introduced while fixing #5118
- #5252: typo in docs
- #5258: win32unix: unix fd leak under windows
- #5269: (tentative fix) Wrong ext_ref entries in .annot files
- #5272: caml.el doesn't recognize downto as a keyword
- #5276: issue with ocamlc -pack and recursively-packed modules
- #5280: alignment constraints incorrectly autodetected on MIPS 32
- #5281: typo in error message
- #5308: unused variables not detected in "include (struct .. end)"
- camlp4 revised syntax printing bug in the toplevel (reported on caml-list)
- configure: do not define _WIN32 under cygwin
- Hardened generic comparison in the case where two custom blocks
  are compared and have different sets of custom operations.
- Hardened comparison between bigarrays in the case where the two
  bigarrays have different kinds.
- Fixed wrong autodetection of expm1() and log1p().
- don't add .exe suffix when installing the ocamlmktop shell script
- ocamldoc: minor fixes related to the display of ocamldoc options
- fixed bug with huge values in OCAMLRUNPARAM
- mismatch between declaration and definition of caml_major_collection_slice

Feature wishes:
- #4992: added '-ml-synonym' and '-mli-synonym' options to ocamldep
- #5065: added '-ocamldoc' option to ocamlbuild
- #5139: added possibility to add options to ocamlbuild
- #5158: added access to current camlp4 parsers and printers
- #5180: improved instruction selection for float operations on amd64
- stdlib: added a 'usage_string' function to Arg
- allow with constraints to add a type equation to a datatype definition
- ocamldoc: allow to merge '@before' tags like other ones
- ocamlbuild: allow dependency on file "_oasis"

Other changes:
- Changed default minor heap size from 32k to 256k words.
- Added new operation 'compare_ext' to custom blocks, called when
  comparing a custom block value with an unboxed integer.


Objective Caml 3.12.0 (2 Aug 2010):
-----------------------------------

(Changes that can break existing programs are marked with a "*"  )

Language features:
- Shorthand notation for records: in expressions and patterns,
    { lbl } stands for { lbl = lbl } and { M.lbl } for { M.lbl = lbl }
- Record patterns of the form { lbl = pat; _ } to mark that not all
  labels are listed, purposefully.  (See new warning below.)
- Explicit naming of a generic type; in an expression
  "fun ... (type t) ... -> e", the type t is considered abstract in its
  scope (the arguments that follow it and the body of the function),
  and then replaced by a fresh type variable. In particular, the type
  t can be used in contexts where a type variable is not allowed
  (e.g. for defining an exception in a local module).
- Explicit polymorphic types and polymorphic recursion. In let
  definitions, one can write an explicit polymorphic type just
  immediately the function name; the polymorphism will be enforced,
  and recursive calls may use the polymorphism.
  The syntax is the same as for polymorphic methods:
    "let [rec] <ident> : 'a1 ... 'an. <typexp> = ..."
- First-class packages modules.
  New kind of type expression, for packaged modules: (module PT).
  New kind of expression, to pack a module as a first-class value:
    (module MODEXPR : PT).
  New kind of module expression, to unpack a first-class value as a module:
    (val EXPR : PT).
  PT is a package type of the form "S" or
  "S with type t1 = ... and ... and type tn = ..." (S refers to a module type).
- Local opening of modules in a subexpression.
  Syntax: "let open M in e", or "M.(e)"
- In class definitions, method and instance variable override can now
  be made explicit, by writing "method!", "val!" or "inherit!" in place of
  "method", "val" and "inherit". It is an error to override an
  undefined member (or to use overriding inheritance when nothing get
  overridden). Additionally, these constructs disactivate respectively
  warnings 7 (method override, code 'M') and 13 (instance variable
  override, code 'V'). Note that, by default, warning 7 is inactive
  and warning 13 is active.
- "Destructive" substitution in signatures.
  By writing "<signature> with type t := <typeconstr>" and
  "<signature> with module M := <module-path>" one replaces "t" and "M"
  inside the signature, removing their respective fields. Among other
  uses, this allows to merge two signatures containing identically
  named fields.
* While fixing #4824, also corrected a gaping hole in the type checker,
  which allowed instantiating separately object parameters and instance
  variables in an interface. This hole was here since the beginning of
  ocaml, and as a result many programs using object inheritance in a non
  trivial way will need to be corrected. You can look at lablgtk2 for an
  example.

Compilers and toplevel:
- Warnings are now numbered and can be switched on and off individually.
  The old system with letters referring to sets of warnings is still
  supported.
- New warnings:
  + 9 (code 'R') to signal record patterns without "; _" where
    some labels of the record type are not listed in the pattern.
  + 28 when giving a wildcard argument to a constant constructor in
    a pattern-matching.
  + 29 when an end-of-line appears unescaped in a string constant.
  + 30 when the same constructor or record field is defined twice in
    mutually-recursive type definitions.
* The semantics of warning 7 (code 'M', method override) have changed
  (it now detects all overrides, not just repeated definitions inside
  the same class body), and it is now inactive by default.
- Better error report in case of unbound qualified identifier: if the module
  is unbound this error is reported in the first place.
- Added option '-strict-sequence' to force left hand part of sequence to have
  type unit.
- Added option '-no-app-funct' to turn applicative functors off.
  This option can help working around mysterious type incompatibilities
  caused by the incomplete comparison of applicative paths F(X).t.

Native-code compiler:
- AMD64: shorter and slightly more efficient code generated for
  float comparisons.

Standard library:
- Format: new function ikfprintf analogous to ifprintf with a continuation
  argument.
* #4210, #4245: stricter range checking in string->integer conversion
  functions (int_of_string, Int32.of_string, Int64.of_string,
  Nativeint.of_string).  The decimal string corresponding to
  max_int + 1 is no longer accepted.
- Scanf: to prevent confusion when mixing Scanf scanning functions and direct
  low level input, value Scanf.stdin has been added.
* Random: changed the algorithm to produce better randomness.  Now passes the
  DieHard tests.
- Map: implement functions from Set that make sense for Map.

Other libraries:
* Str: letters that constitute a word now include digits 0-9 and
  underscore _.  This changes the interpretation of '\b' (word boundary)
  in regexps, but is more consistent with other regexp libraries. (#4874).

Ocamlbuild:
- Add support for native dynlink.

New tool:
- ocamlobjinfo: displays various information, esp. dependencies, for
  compiled OCaml files (.cmi, .cmo, .cma, .cmx, .cmxa, .cmxs, and bytecode
  executables).  Extends and makes more official the old objinfo tool
  that was installed by some OCaml packages.

All tools:
- #4857: add a -vnum option to display the version number and nothing else

Bug Fixes:
- #4012: Map.map and Map.mapi do not conform to specification
- #4478: better error messages for type definition mismatches
- #4683: labltk script uses fixed path on windows
- #4742: finalisation function raising an exception blocks other finalisations
- #4775: compiler crash on crazy types (temporary fix)
- #4824: narrowing the type of class parameters with a module specification
- #4862: relaxed value restriction and records
- #4884: optional arguments do not work when Some is redefined
- #4964: parenthesized names for infix functions in annot files
- #4970: better error message for instance variables
- #4975: spelling mistakes
- #4988: contravariance lost with ocamlc -i
- #5004: problem in Buffer.add_channel with very large lengths.
- #5008: on AMD64/MSVC port, rare float corruption during GC.
- #5018: wrong exception raised by Dynlink.loadfile.
- #5057: fatal typing error with local module + functor + polymorphic variant
- Wrong type for Obj.add_offset.
- Small problem with representation of Int32, Int64, and Nativeint constants.
- Use RTLD_LOCAL for native dynlink in private mode.

Objective Caml 3.11.2 (20 Jan 2010):
------------------------------------

Bug fixes:
- #4151: better documentation for min and max w.r.t. NaN
- #4421: ocamlbuild uses wrong compiler for C files
- #4710, #4720: ocamlbuild does not use properly configuration information
- #4750: under some Windows installations, high start-up times for Unix lib
- #4777: problem with scanf and CRLF
- #4783: ocamlmklib problem under Windows
- #4810: BSD problem with socket addresses, e.g. in Unix.getnameinfo
- #4813: issue with parsing of float literals by the GNU assembler
- #4816: problem with modules and private types
- #4818: missed opportunity for type-based optimization of bigarray accesses
- #4821: check for duplicate method names in classes
- #4823: build problem on Mac OS X
- #4836: spurious errors raised by Unix.single_write under Windows
- #4841, #4860, #4930: problem with ocamlopt -output-obj under Mac OS X
- #4847: C compiler error with ocamlc -output-obj under Win64
- #4856: ocamlbuild uses ocamlrun to execute a native plugin
- #4867, #4760: ocamlopt -shared fails on Mac OS X 64bit
- #4873: ocamlbuild ignores "thread" tag when building a custom toplevel
- #4890: ocamlbuild tries to use native plugin on bytecode-only arch
- #4896: ocamlbuild should always pass -I to tools for external libraries
- #4900: small bug triggering automatic compaction even if max_overhead = 1M
- #4902: bug in %.0F printf format
- #4910: problem with format concatenation
- #4922: ocamlbuild recompiles too many files
- #4923: missing \xff for scanf %S
- #4933: functors not handling private types correctly
- #4940: problem with end-of-line in DOS text mode, tentative fix
- #4953: problem compiling bytecode interpreter on ARM in Thumb mode.
- #4955: compiler crash when typing recursive type expression with constraint
- Module Printf: the simple conversion %F (without width indication) was not
           treated properly.
- Makefile: problem with cygwin, flexdll, and symbolic links
- Various build problems with ocamlbuild under Windows with msvc

Feature wishes:
- #2337: (tentative implementation) make ocamldebug use #linenum annotations
- #2464, #4477: custom exception printers
- #3456: Obj.double_field and Obj.set_double_field functions
- #4003: destination directory can be given to Filename.[open_]temp_file
- #4647: Buffer.blit function
- #4685: access to Filename.dir_sep
- #4703: support for debugging embedded applications
- #4723: "clear_rules" function to empty the set of ocamlbuild rules
- #4921: configure option to help cross-compilers

Objective Caml 3.11.1 (12 Jun 2009):
------------------------------------

Bug fixes:
- #4095: ocamldebug: strange behaviour of control-C
- #4403: ocamldebug: improved handling of packed modules
- #4650: Str.regexp_case_fold mis-handling complemented character sets [^a]
- #4660: Scanf.format_from_string: handling of double quote
- #4666: Unix.exec* failure in multithread programs under MacOS X and FreeBSD
- #4667: debugger out of sync with dynlink changes
- #4678: random "out of memory" error with systhreads
- #4690: issue with dynamic loading under MacOS 10.5
- #4692: wrong error message with options -i and -pack passed to ocamlc
- #4699: in otherlibs/dbm, fixed construction of dlldbm.so.
- #4704: error in caml_modify_generational_global_root()
- #4708: (ocamldoc) improved printing of infix identifiers such as "lor".
- #4722: typo in configure script
- #4729: documented the fact that PF_INET6 is not available on all platforms
- #4730: incorrect typing involving abbreviation "type 'a t = 'a"
- #4731: incorrect quoting of arguments passed to the assembler on x86-64
- #4735: Unix.LargeFile.fstat cannot report size over 32bits on Win32
- #4740: guard against possible processor error in
           {Int32,Int64,Nativeint}.{div,rem}
- #4745: type inference wrongly produced non-generalizable type variables.
- #4749: better pipe size for win32unix
- #4756: printf: no error reported for wrong format '%_s'
- #4758: scanf: handling of \<newline> by format '%S'
- #4766: incorrect simplification of some type abbreviations.
- #4768: printf: %F does not respect width and precision specifications
- #4769: Format.bprintf fails to flush
- #4775: fatal error Ctype.Unify during module type-checking (temporary fix)
- #4776: bad interaction between exceptions and classes
- #4780: labltk build problem under Windows.
- #4790: under Windows, map ERROR_NO_DATA Win32 error to EPIPE Unix error.
- #4792: bug in Big_int.big_int_of_int64 on 32-bit platforms.
- #4796: ocamlyacc: missing NUL termination of string
- #4804: bug in Big_int.int64_of_big_int on 32-bit platforms.
- #4805: improving compatibility with the clang C compiler
- #4809: issue with Unix.create_process under Win32
- #4814: ocamlbrowser: crash when editing comments
- #4816: module abbreviations remove 'private' type restrictions
- #4817: Object type gives error "Unbound type parameter .."
- Module Parsing: improved computation of locations when an ocamlyacc rule
                  starts with an empty nonterminal
- Type-checker: fixed wrong variance computation for private types
- x86-32 code generator, MSVC port: wrong "fld" instruction generated.
- ocamlbuild: incorrectly using the compile-time value of $OCAMLLIB
- Makefile problem when configured with -no-shared-libs
- ocamldoc: use dynamic loading in native code

Other changes:
- Improved wording of various error messages
  (contributed by Jonathan Davies, Citrix).
- Support for 64-bit mode in Solaris/x86 (#4670).


Objective Caml 3.11.0 (03 Dec 2008):
------------------------------------

(Changes that can break existing programs are marked with a "*"  )

Language features:
- Addition of lazy patterns: "lazy <pat>" matches suspensions whose values,
  after forcing, match the pattern <pat>.
- Introduction of private abbreviation types "type t = private <type-expr>",
  for abstracting the actual manifest type in type abbreviations.
- Subtyping is now allowed between a private abbreviation and its definition,
  and between a polymorphic method and its monomorphic instance.

Compilers:
- The file name for a compilation unit should correspond to a valid
  identifier (Otherwise dynamic linking and other things can fail, and
  a warning is emitted.)
* Revised -output-obj: the output name must now be provided; its
  extension must be one of .o/.obj, .so/.dll, or .c for the
  bytecode compiler. The compilers can now produce a shared library
  (with all the needed -ccopts/-ccobjs options) directly.
- -dtypes renamed to -annot, records (in .annot files) which function calls
  are tail calls.
- All compiler error messages now include a file name and location, for
  better interaction with Emacs' compilation mode.
- Optimized compilation of "lazy e" when the argument "e" is
  already evaluated.
- Optimized compilation of equality tests with a variant constant constructor.
- The -dllib options recorded in libraries are no longer ignored when
  -use_runtime or -use_prims is used (unless -no_auto_link is
  explicitly used).
- Check that at most one of -pack, -a, -shared, -c, -output-obj is
  given on the command line.
- Optimized compilation of private types as regular manifest types
  (e.g. abbreviation to float, float array or record types with only
   float fields).

Native-code compiler:
- New port: Mac OS X / Intel in 64-bit mode (configure with -cc "gcc -m64").
- A new option "-shared" to produce a plugin that can be dynamically
  loaded with the native version of Dynlink.
- A new option "-nodynlink" to enable optimizations valid only for code
  that is never dynlinked (no-op except for AMD64).
- More aggressive unboxing of floats and boxed integers.
- Can select which assembler and asm options to use at configuration time.

Run-time system:
- New implementation of the page table describing the heap (two-level
  array in 32 bits, sparse hashtable in 64 bits), fixes issues with address
  space randomization on 64-bit OS (#4448).
- New "generational" API for registering global memory roots with the GC,
  enables faster scanning of global roots.
  (The functions are caml_*_generational_global_root in <caml/memory.h>.)
- New function "caml_raise_with_args" to raise an exception with several
  arguments from C.
- Changes in implementation of dynamic linking of C code:
  under Win32, use Alain Frisch's flexdll implementation of the dlopen
  API; under MacOSX, use dlopen API instead of MacOSX bundle API.
- Programs may now choose a first-fit allocation policy instead of
  the default next-fit.  First-fit reduces fragmentation but is
  slightly slower in some cases.

Standard library:
- Parsing library: new function "set_trace" to programmatically turn
  on or off the printing of a trace during parsing.
- Printexc library: new functions "print_backtrace" and "get_backtrace"
  to obtain a stack backtrace of the most recently raised exception.
  New function "record_backtrace" to turn the exception backtrace mechanism
  on or off from within a program.
- Scanf library: fine-tuning of meta format implementation;
  fscanf behaviour revisited: only one input buffer is allocated for any
  given input channel;
  the %n conversion does not count a lookahead character as read.

Other libraries:
- Dynlink: on some platforms, the Dynlink library is now available in
  native code. The boolean Dynlink.is_native allows the program to
  know whether it has been compiled in bytecode or in native code.
- Bigarrays: added "unsafe_get" and "unsafe_set"
  (non-bound-checking versions of "get" and "set").
- Bigarrays: removed limitation "array dimension < 2^31".
- Labltk: added support for TK 8.5.
- Num: added conversions between big_int and int32, nativeint, int64.
  More efficient implementation of Num.quo_num and Num.mod_num.
- Threads: improved efficiency of mutex and condition variable operations;
  improved interaction with Unix.fork (#4577).
- Unix: added getsockopt_error returning type Unix.error.
  Added support for TCP_NODELAY and IPV6_ONLY socket options.
- Win32 Unix: "select" now supports all kinds of file descriptors.
  Improved emulation of "lockf" (#4609).

Tools:
- ocamldebug now supported under Windows (MSVC and Mingw ports),
  but without the replay feature.  (Contributed by Dmitry Bely
  and Sylvain Le Gall at OCamlCore with support from Lexifi.)
- ocamldoc: new option -no-module-constraint-filter to include functions
  hidden by signature constraint in documentation.
- ocamlmklib and ocamldep.opt now available under Windows ports.
- ocamlmklib no longer supports the -implib option.
- ocamlnat: an experimental native toplevel (not built by default).

Camlp4:
* programs linked with camlp4lib.cma now also need dynlink.cma.

Bug fixes:
- Major GC and heap compaction: fixed bug involving lazy values and
  out-of-heap pointers.
- #3915: updated most man pages.
- #4261: type-checking of recursive modules
- #4308: better stack backtraces for "spontaneous" exceptions such as
  Stack_overflow, Out_of_memory, etc.
- #4338: Str.global_substitute, Str.global_replace and the Str.*split*
  functions are now tail-recursive.
- #4503: fixed bug in classify_float on ARM.
- #4512: type-checking of recursive modules
- #4517: crash in ocamllex-generated lexers.
- #4542: problem with return value of Unix.nice.
- #4557: type-checking of recursive modules.
- #4562: strange %n semantics in scanf.
- #4564: add note "stack is not executable" to object files generated by
  ocamlopt (Linux/x86, Linux/AMD64).
- #4566: bug in Ratio.approx_ratio_fix and Num.approx_num_fix.
- #4582: clarified the documentation of functions in the String module.
- #4583: stack overflow in "ocamlopt -g" during closure conversion pass.
- #4585: ocamldoc and "val virtual" declarations.
- #4587: ocamldoc and escaped @ characters.
- #4605: Buffer.add_substitute was sometime wrong when target string had
           backslashes.
- #4614: Inconsistent declaration of CamlCBCmd in LablTk library.


Objective Caml 3.10.2 (29 Feb 2008):
------------------------------------

Bug fixes:
- #3410 (partial) Typo in ocamldep man page
- #3952 (partial) ocamlopt: allocation problems on ARM
- #4339 (continued) ocamlopt: problems on HPPA
- #4455 str.mli not installed under Windows
- #4473 crash when accessing float array with polymorphic method
- #4480 runtime would not compile without gcc extensions
- #4481 wrong typing of exceptions with object arguments
- #4490 typo in error message
- Random crash on 32-bit when major_heap_increment >= 2^22
- Big performance bug in Weak hashtables
- Small bugs in the make-package-macosx script
- Bug in typing of polymorphic variants (reported on caml-list)


Objective Caml 3.10.1 (11 Jan 2008):
------------------------------------

Bug fixes:
- #3830 small bugs in docs
- #4053 compilers: improved compilation time for large variant types
- #4174 ocamlopt: fixed ocamlopt -nopervasives
- #4199 otherlibs: documented a small problem in Unix.utimes
- #4280 camlp4: parsing of identifier (^)
- #4281 camlp4: parsing of type constraint
- #4285 runtime: cannot compile under AIX
- #4286 ocamlbuild: cannot compile under AIX and SunOS
- #4288 compilers: including a functor application with side effects
- #4295 camlp4 toplevel: synchronization after an error
- #4300 ocamlopt: crash with backtrace and illegal array access
- #4302 camlp4: list comprehension parsing problem
- #4304 ocamlbuild: handle -I correctly
- #4305 stdlib: alignment of Arg.Symbol
- #4307 camlp4: assertion failure
- #4312 camlp4: accept "let _ : int = 1"
- #4313 ocamlbuild: -log and missing directories
- #4315 camlp4: constraints in classes
- #4316 compilers: crash with recursive modules and Lazy
- #4318 ocamldoc: installation problem with Cygwin (tentative fix)
- #4322 ocamlopt: stack overflow under Windows
- #4325 compilers: wrong error message for unused var
- #4326 otherlibs: marshal Big_int on win64
- #4327 ocamlbuild: make emacs look for .annot in _build directory
- #4328 camlp4: stack overflow with nil nodes
- #4331 camlp4: guards on fun expressions
- #4332 camlp4: parsing of negative 32/64 bit numbers
- #4336 compilers: unsafe recursive modules
- #4337 (note) camlp4: invalid character escapes
- #4339 ocamlopt: problems on HP-UX (tentative fix)
- #4340 camlp4: wrong pretty-printing of optional arguments
- #4348 ocamlopt: crash on Mac Intel
- #4349 camlp4: bug in private type definitions
- #4350 compilers: type errors with records and polymorphic variants
- #4352 compilers: terminal recursion under Windows (tentative fix)
- #4354 ocamlcp: mismatch with ocaml on polymorphic let
- #4358 ocamlopt: float constants wrong on ARM
- #4360 ocamldoc: string inside comment
- #4365 toplevel: wrong pretty-printing of polymorphic variants
- #4373 otherlibs: leaks in win32unix
- #4374 otherlibs: threads module not initialized
- #4375 configure: fails to build on bytecode-only architectures
- #4377 runtime: finalisation of infix pointers
- #4378 ocamlbuild: typo in plugin.ml
- #4379 ocamlbuild: problem with plugins under Windows
- #4382 compilers: typing of polymorphic record fields
- #4383 compilers: including module with private type
- #4385 stdlib: Int32/Int64.format are unsafe
- #4386 otherlibs: wrong signal numbers with Unix.sigprocmask etc.
- #4387 ocamlbuild: build directory not used properly
- #4392 ocamldep: optional argument of class
- #4394 otherlibs: infinite loops in Str
- #4397 otherlibs: wrong size for flag arrays in win32unix
- #4402 ocamldebug: doesn't work with -rectypes
- #4410 ocamlbuild: problem with plugin and -build
- #4411 otherlibs: crash with Unix.access under Windows
- #4412 stdlib: marshalling broken on 64 bit architectures
- #4413 ocamlopt: crash on AMD64 with out-of-bound access and reraise
- #4417 camlp4: pretty-printing of unary minus
- #4419 camlp4: problem with constraint in type class
- #4426 compilers: problem with optional labels
- #4427 camlp4: wrong pretty-printing of lists of functions
- #4433 ocamlopt: fails to build on MacOSX 10.5
- #4435 compilers: crash with objects
- #4439 fails to build on MacOSX 10.5
- #4441 crash when build on sparc64 linux
- #4442 stdlib: crash with weak pointers
- #4446 configure: fails to detect X11 on MacOSX 10.5
- #4448 runtime: huge page table on 64-bit architectures
- #4450 compilers: stack overflow with recursive modules
- #4470 compilers: type-checking of recursive modules too restrictive
- #4472 configure: autodetection of libX11.so on Fedora x86_64
- printf: removed (partially implemented) positional specifications
- polymorphic < and <= comparisons: some C compiler optimizations
  were causing incorrect results when arguments are incomparable

New features:
- made configure script work on PlayStation 3
- ARM port: brought up-to-date for Debian 4.0 (Etch)
- many other small changes and bugfixes in camlp4, ocamlbuild, labltk,
  emacs files


Objective Caml 3.10.0 (18 May 2007):
------------------------------------

(Changes that can break existing programs are marked with a "*"  )

Language features:
- Added virtual instance variables in classes "val virtual v : t"
* Changed the behaviour of instance variable overriding; the new
  definition replaces the old one, rather than creating a new
  variable.

New tools:
- ocamlbuild: compilation manager for OCaml applications and libraries.
  See draft documentation at http://gallium.inria.fr/~pouillar/
* Camlp4: heavily revised implementation, new API.

New ports:
- MacOS X PowerPC 64 bits.
- MS Windows 64 bits (x64) using the Microsoft PSDK toolchain.
- MS Windows 32 bits using the Visual Studio 2005 toolchain.

Compilers:
- Faster type-checking of functor applications.
- Referencing an interface compiled with -rectypes from a module
    not compiled with -rectypes is now an error.
- Revised the "fragile matching" warning.

Native-code compiler:
- Print a stack backtrace on an uncaught exception.
  (Compile and link with ocamlopt -g; execute with OCAMLRUNPARAM=b.)
  Supported on Intel/AMD in 32 and 64 bits, PPC in 32 and 64 bits.
- Stack overflow detection on MS Windows 32 bits (courtesy O. Andrieu).
- Stack overflow detection on MacOS X PPC and Intel.
- Intel/AMD 64 bits: generate position-independent code by default.
- Fixed bug involving -for-pack and missing .cmx files (#4124).
- Fixed bug causing duplication of literals  (#4152).

Run-time system:
- C/Caml interface functions take "char const *" arguments
  instead of "char *" when appropriate.
- Faster string comparisons (fast case if strings are ==).

Standard library:
- Refined typing of format strings (type format6).
- Printf, Format: new function ifprintf that consumes its arguments
    and prints nothing (useful to print conditionally).
- Scanf:
    new function format_from_string to convert a string to a format string;
    new %r conversion to accommodate user defined scanners.
- Filename: improved Win32 implementation of Filename.quote.
- List: List.nth now tail-recursive.
- Sys: added Sys.is_directory.  Some functions (e.g. Sys.command) that
    could incorrectly raise Sys_io_blocked now raise Sys_error as intended.
- String and Char: the function ``escaped'' now escapes all the characters
    especially handled by the compiler's lexer (#4220).

Other libraries:
- Bigarray: mmap_file takes an optional argument specifying
    the start position of the data in the mapped file.
- Dynlink: now defines only two modules, Dynlink and Dynlinkaux (internal),
    reducing risks of name conflicts with user modules.
- Labltk under Win32: now uses Tcl/Tk 8.4 instead of 8.3 by default.
- VM threads: improved performance of I/O operations (less polling).
- Unix: new function Unix.isatty.
- Unix emulation under Win32:
    fixed incorrect error reporting in several functions (#4097);
    better handling of channels opened on sockets (#4098);
    fixed GC bug in Unix.system (#4112).

Documentation generator (OCamldoc):
- correctly handle '?' in value names (#4215)
- new option -hide-warnings not to print ocamldoc warnings

Lexer generator (ocamllex): improved error reporting.

License: fixed a typo in the "special exception" to the LGPL.


Objective Caml 3.09.3 (15 Sep 2006):
------------------------------------

Bug fixes:
- ocamldoc: -using modtype constraint to filter module elements displayed
    in doc #4016
- ocamldoc: error in merging of top dependencies of modules #4007
- ocamldoc: -dot-colors has no effect #3981
- ocamdloc: missing crossref in text from intro files #4066
- compilers: segfault with recursive modules #4008
- compilers: infinite loop when compiling objects #4018
- compilers: bad error message when signature mismatch #4001
- compilers: infinite loop with -rectypes #3999
- compilers: contravariance bug in private rows
- compilers: unsafe cast with polymorphic exception #4002
- native compiler: bad assembly code generated for AMD64 #4067
- native compiler: stack alignment problems on MacOSX/i386 #4036
- stdlib: crash in marshalling #4030
- stdlib: crash when closing a channel twice #4039
- stdlib: memory leak in Sys.readdir #4093
- C interface: better definition of CAMLreturn #4068
- otherlibs/unix: crash in gethostbyname #3043
- tools: subtle problem with unset in makefile #4048
- camlp4: install pa_o_fast.o #3812
- camlp4: install more modules #3689

New features:
- ocamldoc: name resolution in cross-referencing {!name}: if name is not
    found, then it is searched in the parent module/class, and in the parent
    of the parent, and so on until it is found.
- ocamldoc: new option -short-functors to use a short form to display
    functors in html generator #4017
- ocamlprof: added "-version" option



Objective Caml 3.09.2 (14 Apr 2006):
------------------------------------

Bug fixes:
- Makefile: problem with "make world.opt" #3954
- compilers: problem compiling several modules with one command line #3979
- compilers,ocamldoc: error message that Emacs cannot parse
- compilers: crash when printing type error #3968
- compilers: -dtypes wrong for monomorphic type variables #3894
- compilers: wrong warning on optional arguments #3980
- compilers: crash when wrong use of type constructor in let rec #3976
- compilers: better wording of "statement never returns" warning #3889
- runtime: inefficiency of signal handling #3990
- runtime: crashes with I/O in multithread programs #3906
- camlp4: empty file name in error messages #3886
- camlp4: stack overflow #3948
- otherlibs/labltk: ocamlbrowser ignores its command line options #3961
- otherlibs/unix: Unix.times wrong under Mac OS X #3960
- otherlibs/unix: wrong doc for execvp and execvpe #3973
- otherlibs/win32unix: random crash in Unix.stat #3998
- stdlib: update_mod not found under Windows #3847
- stdlib: Filename.dirname/basename wrong on Win32 #3933
- stdlib: incomplete documentation of Pervasives.abs #3967
- stdlib: Printf bugs #3902, #3955
- tools/checkstack.c: missing include
- yacc: crash when given argument "-" #3956

New features:
- ported to MacOS X on Intel #3985
- configure: added support for GNU Hurd #3991

Objective Caml 3.09.1 (4 Jan 2006):
-----------------------------------

Bug fixes:
- compilers: raise not_found with -principal #3855
- compilers: assert failure in typeclass.cml #3856
- compilers: assert failure in typing/ctype.ml #3909
- compilers: fatal error exception Ctype.Unify #3918
- compilers: spurious warning Y in objects #3868
- compilers: spurious warning Z on loop index #3907
- compilers: error message that emacs cannot parse
- ocamlopt: problems with -for-pack/-pack #3825, #3826, #3919
- ocamlopt: can't produce shared libraries on x86_64 #3869, #3924
- ocamlopt: float alignment problem on SPARC #3944
- ocamlopt: can't compile on MIPS #3936
- runtime: missing dependence for ld.conf
- runtime: missing dependence for .depend.nt #3880
- runtime: memory leak in caml_register_named_value #3940
- runtime: crash in Marshal.to_buffer #3879
- stdlib: Sys.time giving wrong results on Mac OS X #3850
- stdlib: Weak.get_copy causing random crashes in rare cases
- stdlib, debugger, labltk: use TMPDIR if set #3895
- stdlib: scanf bug on int32 and nativeint #3932
- camlp4: mkcamlp4 option parsing problem #3941
- camlp4: bug in pretty-printing of lazy/assert/new
- camlp4: update the unmaintained makefile for _loc name
- ocamldoc: several fixes see ocamldoc/Changes.txt
- otherlibs/str: bug in long sequences of alternatives #3783
- otherlibs/systhreads: deadlock in Windows #3910
- tools: update dumpobj to handle new event format #3873
- toplevel: activate warning Y in toplevel #3832

New features:
- otherlibs/labltk: browser uses menu bars instead of menu buttons

Objective Caml 3.09.0 (27 Oct 2006):
------------------------------------

(Changes that can break existing programs are marked with a "*"  )

Language features:
- Introduction of private row types, for abstracting the row in object
  and variant types.

Type checking:
- Polymorphic variants with at most one constructor [< `A of t] are no
  longer systematically promoted to the exact type [`A of t]. This was
  more confusing than useful, and created problems with private row
  types.

Both compilers:
- Added warnings 'Y' and 'Z' for local variables that are bound but
  never used.
- Added warning for some uses non-returning functions (e.g. raise), when they
  are passed extra arguments, or followed by extra statements.
- Pattern matching: more prudent compilation in case of guards; fixed #3780.
- Compilation of classes: reduction in size of generated code.
- Compilation of "module rec" definitions: fixed a bad interaction with
  structure coercion (to a more restrictive signature).

Native-code compiler (ocamlopt):
* Revised implementation of the -pack option (packing of several compilation
  units into one).  The .cmx files that are to be packed with
  "ocamlopt -pack -o P.cmx" must be compiled with "ocamlopt -for-pack P".
  In exchange for this additional constraint, ocamlopt -pack is now
  available on all platforms (no need for binutils).
* Fixed wrong evaluation order for arguments to certain inlined functions.
- Modified code generation for "let rec ... and ..." to reduce compilation
  time (which was quadratic in the number of mutually-recursive functions).
- x86 port: support tail-calls for functions with up to 21 arguments.
- AMD64 port, Linux: recover from system stack overflow.
- Sparc port: more portable handling of out-of-bound conditions
  on systems other than Solaris.

Standard library:
- Pervasives: faster implementation of close_in, close_out.
  set_binary_mode_{out,in} now working correctly under Cygwin.
- Printf: better handling of partial applications of the printf functions.
- Scanf: new function sscanf_format to read a format from a
  string. The type of the resulting format is dynamically checked and
  should be the type of the template format which is the second argument.
- Scanf: no more spurious lookahead attempt when the end of file condition
  is set and a correct token has already been read and could be returned.

Other libraries:
- System threads library: added Thread.sigmask; fixed race condition
  in signal handling.
- Bigarray library: fixed bug in Array3.of_array.
- Unix library: use canonical signal numbers in results of Unix.wait*;
  hardened Unix.establish_server against EINTR errors.

Run-time system:
- Support platforms where sizeof(void *) = 8 and sizeof(long) = 4.
- Improved and cleaned up implementation of signal handling.

Replay debugger:
- Improved handling of locations in source code.

OCamldoc:
- extensible {foo } syntax
- user can give .txt files on the command line, containing ocamldoc formatted
  text, to be able to include bigger texts out of source files
- -o option is now used by the html generator to indicate the prefix
  of generated index files (to avoid conflict when a Index module exists
  on case-insensitive file systems).

Miscellaneous:
- Configuration information is installed in `ocamlc -where`/Makefile.config
  and can be used by client Makefiles or shell scripts.

Objective Caml 3.08.4 (11 Aug 2005):
------------------------------------

New features:
- configure: find X11 config in some 64-bit Linux distribs
- ocamldoc: (**/**) can be canceled with another (**/**) #3665
- graphics: added resize_window
- graphics: check for invalid arguments to drawing primitives #3595
- ocamlbrowser: use windows subsystem on mingw

Bug fixes:
- ocamlopt: code generation problem on AMD64 #3640
- wrong code generated for some classes #3576
- fatal error when compiling some OO code #3745
- problem with comparison on constant constructors #3608
- camlp4: cryptic error message #3592
- camlp4: line numbers in multi-line antiquotations #3549
- camlp4: problem with make depend
- camlp4: parse error with :> #3561
- camlp4: ident conversion problem with val/contents/contents__
- camlp4: several small parsing problems #3688
- ocamldebug: handling of spaces in executable file name #3736
- emacs-mode: problem when caml-types-buffer is deleted by user #3704
- ocamldoc: extra backslash in ocamldoc man page #3687
- ocamldoc: improvements to HTML display #3698
- ocamldoc: escaping of @ in info files
- ocamldoc: escaping of . and \ in man pages #3686
- ocamldoc: better error reporting of misplaced comments
- graphics: fixed .depend file #3558
- graphics: segfault with threads and graphics #3651
- nums: several bugs: #3718, #3719, others
- nums: inline asm problems with gcc 4.0 #3604, #3637
- threads: problem with backtrace
- unix: problem with getaddrinfo #3565
- stdlib: documentation of Int32.rem and Int64.rem #3573
- stdlib: documentation of List.rev_map2 #3685
- stdlib: wrong order in Map.fold #3607
- stdlib: documentation of maximum float array length #3714
- better detection of cycles when using -rectypes
- missing case of module equality #3738
- better error messages for unbound type variables
- stack overflow while printing type error message #3705
- assert failure when typing some classes #3638
- bug in type_approx
- better error messages related to type variance checking
- yacc: avoid name capture for idents of the Parsing module


Objective Caml 3.08.3 (24 Mar 2005):
------------------------------------

New features:
- support for ocamlopt -pack under Mac OS X (#2634, #3320)
- ignore unknown warning options for forward and backward compatibility
- runtime: export caml_compare_unordered (#3479)
- camlp4: install argl.* files (#3439)
- ocamldoc: add -man-section option
- labltk: add the "solid" relief option (#3343)

Bug fixes:
- typing: fix unsoundness in type declaration variance inference.
    Type parameters which are constrained must now have an explicit variant
    annotation, otherwise they are invariant. This is not backward
    compatible, so this might break code which either uses subtyping or
    uses the relaxed value restriction (i.e. was not typable before 3.07)
- typing: erroneous partial match warning for polymorphic variants (#3424)
- runtime: handle the case of an empty command line (#3409, #3444)
- stdlib: make Sys.executable_name an absolute path in native code (#3303)
- runtime: fix memory leak in finalise.c
- runtime: auto-trigger compaction even if gc is called manually (#3392)
- stdlib: fix segfault in Obj.dup on zero-sized values (#3406)
- camlp4: correct parsing of the $ identifier (#3310, #3469)
- windows (MS tools): use link /lib instead of lib (#3333)
- windows (MS tools): change default install destination
- autoconf: better checking of SSE2 instructions (#3329, #3330)
- graphics: make close_graph close the X display as well as the window (#3312)
- num: fix big_int_of_string (empty string) (#3483)
- num: fix big bug on 64-bit architecture (#3299)
- str: better documentation of string_match and string_partial_match (#3395)
- unix: fix file descriptor leak in Unix.accept (#3423)
- unix: miscellaneous clean-ups
- unix: fix documentation of Unix.tm (#3341)
- graphics: fix problem when allocating lots of images under Windows (#3433)
- compiler: fix error message with -pack when .cmi is missing (#3028)
- cygwin: fix problem with compilation of camlheader (#3485)
- stdlib: Filename.basename doesn't return an empty string any more (#3451)
- stdlib: better documentation of Open_excl flag (#3450)
- ocamlcp: accept -thread option (#3511)
- ocamldep: handle spaces in file names (#3370)
- compiler: remove spurious warning in pattern-matching on variants (#3424)
- windows: better handling of InterpreterPath registry entry (#3334, #3432)


Objective Caml 3.08.2 (22 Nov 2004):
------------------------------------

Bug fixes:
- runtime: memory leak when unmarshalling big data structures (#3247)
- camlp4: incorrect line numbers in errors (#3188)
- emacs: xemacs-specific code, wrong call to "sit-for"
- ocamldoc: "Lexing: empty token" (#3173)
- unix: problem with close_process_* (#3191)
- unix: possible coredumps (#3252)
- stdlib: wrong order in Set.fold (#3161)
- ocamlcp: array out of bounds in profiled programs (#3267)
- yacc: problem with polymorphic variant types for grammar entries (#3033)

Misc:
- export <caml/printexc.h> for caml_format_exception (#3080)
- clean up caml_search_exe_in_path (maybe #3079)
- camlp4: new function "make_lexer" for new-style locations
- unix: added missing #includes (#3088)


Objective Caml 3.08.1 (19 Aug 2004):
------------------------------------

Licence:
- The emacs files are now under GPL
- Slightly relaxed some conditions of the QPL

Bug fixes:
- ld.conf now generated at compile-time instead of install-time
- fixed -pack on Windows XP (#2935)
- fixed Obj.tag (#2946)
- added support for multiple dlopen in Darwin
- run ranlib when installing camlp4 libraries (#2944)
- link camlp4opt with -linkall (#2949)
- camlp4 parsing of patterns now conforms to normal parsing (#3015)
- install camlp4 *.cmx files (#2955)
- fixed handling of linefeed in string constants in camlp4 (#3074)
- ocamldoc: fixed display of class parameters in HTML and LaTeX (#2994)
- ocamldoc: fixed display of link to class page in html (#2994)
- Windows toplevel GUI: assorted fixes (including #2932)

Misc:
- added -v option to ocamllex
- ocamldoc: new -intf and -impl options supported (#3036)

Objective Caml 3.08.0 (13 Jul 2004):
------------------------------------

(Changes that can break existing programs are marked with a "*"  )

Language features:
- Support for immediate objects, i.e. objects defined without going
  through a class.  (Syntax is "object <fields and methods> end".)

Type-checking:
- When typing record construction and record patterns, can omit
  the module qualification on all labels except one.  I.e.
  { M.l1 = ...; l2 = ... } is interpreted as { M.l1 = ...; M.l2 = ... }

Both compilers:
- More compact compilation of classes.
- Much more efficient handling of class definitions inside functors
  or local modules.
- Simpler representation for method tables. Objects can now be marshaled
  between identical programs with the flag Marshal.Closures.
- Improved error messages for objects and variants.
- Improved printing of inferred module signatures (toplevel and ocamlc -i).
  Recursion between type, class, class type and module definitions is now
  correctly printed.
- The -pack option now accepts compiled interfaces (.cmi files) in addition
  to compiled implementations (.cmo or .cmx).
* A compile-time error is signaled if an integer literal exceeds the
  range of representable integers.
- Fixed code generation error for "module rec" definitions.
- The combination of options -c -o sets the name of the generated
  .cmi / .cmo / .cmx files.

Bytecode compiler:
- Option -output-obj is now compatible with Dynlink and
  with embedded toplevels.

Native-code compiler:
- Division and modulus by zero correctly raise exception Division_by_zero
  (instead of causing a hardware trap).
- Improved compilation time for the register allocation phase.
- The float constant -0.0 was incorrectly treated as +0.0 on some processors.
- AMD64: fixed bugs in asm glue code for GC invocation and exception raising
  from C.
- IA64: fixed incorrect code generated for "expr mod 1".
- PowerPC: minor performance tweaks for the G4 and G5 processors.

Standard library:
* Revised handling of NaN floats in polymorphic comparisons.
  The polymorphic boolean-valued comparisons (=, <, >, etc) now treat
  NaN as uncomparable, as specified by the IEEE standard.
  The 3-valued comparison (compare) treats NaN as equal to itself
  and smaller than all other floats.  As a consequence, x == y
  no longer implies x = y but still implies compare x y = 0.
* String-to-integer conversions now fail if the result overflows
  the range of integers representable in the result type.
* All array and string access functions now raise
  Invalid_argument("index out of bounds") when a bounds check fails.
  In earlier releases, different exceptions were raised
  in bytecode and native-code.
- Module Buffer: new functions Buffer.sub, Buffer.nth
- Module Int32: new functions Int32.bits_of_float, Int32.float_of_bits.
- Module Map: new functions is_empty, compare, equal.
- Module Set: new function split.
* Module Gc: in-order finalisation, new function finalise_release.

Other libraries:
- The Num library: complete reimplementation of the C/asm lowest
  layer to work around potential licensing problems.
  Improved speed on the PowerPC and AMD64 architectures.
- The Graphics library: improved event handling under MS Windows.
- The Str library: fixed bug in "split" functions with nullable regexps.
- The Unix library:
   . Added Unix.single_write.
   . Added support for IPv6.
   . Bug fixes in Unix.closedir.
   . Allow thread switching on Unix.lockf.

Runtime System:
* Name space depollution: all global C identifiers are now prefixed
  with "caml" to avoid name clashes with other libraries.  This
  includes the "external" primitives of the standard runtime.

Ports:
- Windows ports: many improvements in the OCamlWin toplevel application
  (history, save inputs to file, etc).  Contributed by Christopher A. Watford.
- Native-code compilation supported for HPPA/Linux. Contributed by Guy Martin.
- Removed support for MacOS9.  Mac OS 9 is obsolete and the port was not
  updated since 3.05.
- Removed ocamlopt support for HPPA/Nextstep and Power/AIX.

Ocamllex:
- #line directives in the input file are now accepted.
- Added character set concatenation operator "cset1 # cset2".

Ocamlyacc:
- #line directives in the input file are now accepted.

Camlp4:
* Support for new-style locations (line numbers, not just character numbers).
- See camlp4/CHANGES and camlp4/ICHANGES for more info.


Objective Caml 3.07 (29 Sep 2003):
----------------------------------

Language features:
- Experimental support for recursive module definitions
      module rec A : SIGA = StructA and B : SIGB = StructB and ...
- Support for "private types", or more exactly concrete data types
  with private constructors or labels.  These data types can be
  de-structured normally in pattern matchings, but values of these
  types cannot be constructed directly outside of their defining module.
- Added integer literals of types int32, nativeint, int64
  (written with an 'l', 'n' or 'L' suffix respectively).

Type-checking:
- Allow polymorphic generalization of covariant parts of expansive
  expressions.  For instance, if f: unit -> 'a list, "let x = f ()"
  gives "x" the generalized type forall 'a. 'a list, instead of '_a list
  as before.
- The typing of polymorphic variants in pattern matching has changed.
  It is intended to be more regular, sticking to the principle of "closing
  only the variants which would be otherwise incomplete". Two potential
  consequences: (1) some types may be left open which were closed before,
  and the resulting type might not match the interface anymore (expected to
  be rare); (2) in some cases an incomplete match may be generated.
- Lots of bug fixes in the handling of polymorphism and recursion inside
  types.
- Added a new "-dtypes" option to ocamlc/ocamlopt, and an emacs extension
  "emacs/caml-types.el".  The compiler option saves inferred type information
  to file *.annot, and the emacs extension allows the user to look at the
  type of any subexpression in the source file.  Works even in the case
  of a type error (all the types computed up to the error are available).
  This new feature is also supported by ocamlbrowser.
- Disable "method is overridden" warning when the method was explicitly
  redefined as virtual beforehand (i.e. not through inheritance). Typing
  and semantics are unchanged.

Both compilers:
- Added option "-dtypes" to dump detailed type information to a file.
- The "-i" option no longer generates compiled files, it only prints
  the inferred types.
- The sources for the module named "Mod" can be placed either in Mod.ml or
  in mod.ml.
- Compilation of "let rec" on non-functional values: tightened some checks,
  relaxed some other checks.
- Fixed wrong code that was generated for "for i = a to max_int"
  or "for i = a downto min_int".
- An explicit interface Mod.mli can now be provided for the module obtained
  by ocamlc -pack -o Mod.cmo ... or ocamlopt -pack -o Mod.cmx ...
- Revised internal handling of source code locations, now handles
  preprocessed code better.
- Pattern-matching bug on float literals fixed.
- Minor improvements on pattern-matching over variants.
- More efficient compilation of string comparisons and the "compare" function.
- More compact code generated for arrays of constants.
- Fixed GC bug with mutable record fields of type "exn".
- Added warning "E" for "fragile patterns": pattern matchings that would
  not be flagged as partial if new constructors were added to the data type.

Bytecode compiler:
- Added option -vmthread to select the threads library with VM-level
  scheduling.  The -thread option now selects the system threads library.

Native-code compiler:
- New port: AMD64 (Opteron).
- Fixed instruction selection bug on expressions of the kind (raise Exn)(arg).
- Several bug fixes in ocamlopt -pack (tracking of imported modules,
  command line too long).
- Signal handling bug fixed.
- x86 port:
    Added -ffast-math option to use inline trigo and log functions.
    Small performance tweaks for the Pentium 4.
    Fixed illegal "imul" instruction generated by reloading phase.
- Sparc port:
    Enhanced code generation for Sparc V8 (option -march=v8) and
    Sparc V9 (option -march=v9).
    Profiling support added for Solaris.
- PowerPC port:
    Keep stack 16-aligned for compatibility with C calling conventions.

Toplevel interactive system:
- Tightened interface consistency checks between .cmi files, .cm[oa] files
  loaded by #load, and the running toplevel.
- #trace on mutually-recursive functions was broken, works again.
- Look for .ocamlinit file in home directory in addition to the current dir.

Standard library:
- Match_failure and Assert_failure exceptions now report
  (file, line, column), instead of (file, starting char, ending char).
- float_of_string, int_of_string: some ill-formed input strings were not
    rejected.
- Added format concatenation, string_of_format, format_of_string.
- Module Arg: added new option handlers Set_string, Set_int, Set_float,
    Symbol, Tuple.
- Module Format: tag handling is now turned off by default,
    use [Format.set_tags true] to activate.
- Modules Lexing and Parsing: added better handling of positions
    in source file.  Added function Lexing.flush_input.
- Module Scanf: %n and %N formats to count characters / items read so far;
    assorted bug fixes, %! to match end of input. New ``_'' special
    flag to skip reresulting value.
- Module Format: tags are not activated by default.
- Modules Set and Map: fixed bugs causing trees to become unbalanced.
- Module Printf: less restrictive typing of kprintf.
- Module Random: better seeding; functions to generate random int32, int64,
    nativeint; added support for explicit state management.
- Module Sys: added Sys.readdir for reading the contents of a directory.

Runtime system:
- output_value/input_value: fixed bug with large blocks (>= 4 Mwords)
  produced on a 64-bit platform and incorrectly read back on a 32-bit
  platform.
- Fixed memory compaction bug involving input_value.
- Added MacOS X support for dynamic linking of C libraries.
- Improved stack backtraces on uncaught exceptions.
- Fixed float alignment problem on Sparc V9 with gcc 3.2.

Other libraries:
- Dynlink:
    By default, dynamically-loaded code now has access to all
      modules defined by the program; new functions Dynlink.allow_only
      and Dynlink.prohibit implement access control.
    Fixed Dynlink problem with files generated with ocamlc -pack.
    Protect against references to modules not yet fully initialized.
- LablTK/CamlTK: added support for TCL/TK 8.4.
- Str: reimplemented regexp matching engine, now less buggy, faster,
    and LGPL instead of GPL.
- Graphics: fixed draw_rect and fill_rect bug under X11.
- System threads and bytecode threads libraries can be both installed.
- System threads: better implementation of Thread.exit.
- Bytecode threads: fixed two library initialization bugs.
- Unix: make Unix.openfile blocking to account for named pipes;
  GC bug in Unix.*stat fixed; fixed problem with Unix.dup2 on Windows.

Ocamllex:
- Can name parts of the matched input text, e.g.
    "0" (['0'-'7']+ as s) { ... s ... }

Ocamldebug:
- Handle programs that run for more than 2^30 steps.

Emacs mode:
- Added file caml-types.el to interactively display the type information
  saved by option -dtypes.

Win32 ports:
- Cygwin port: recognize \ as directory separator in addition to /
- MSVC port: ocamlopt -pack works provided GNU binutils are installed.
- Graphics library: fixed bug in Graphics.blit_image; improved event handling.

OCamldoc:
- new ty_code field for types, to keep code of a type (with option -keep-code)
- new ex_code field for types, to keep code of an exception
    (with option -keep-code)
- some fixes in html generation
- don't overwrite existing style.css file when generating HTML
- create the ocamldoc.sty file when generating LaTeX (if nonexistent)
- man pages are now installed in man/man3 rather than man/mano
- fix: empty [] in generated HTML indexes


Objective Caml 3.06 (20 Aug 2002):
----------------------------------

Type-checking:
- Apply value restriction to polymorphic record fields.

Run-time system:
- Fixed GC bug affecting lazy values.

Both compilers:
- Added option "-version" to print just the version number.
- Fixed wrong dependencies in .cmi generated with the -pack option.

Native-code compiler:
- Fixed wrong return value for inline bigarray assignments.

Libraries:
- Unix.getsockopt: make sure result is a valid boolean.

Tools:
- ocamlbrowser: improved error reporting; small Win32 fixes.

Windows ports:
- Fixed two problems with the Mingw port under Cygwin 1.3.


Objective Caml 3.05 (29 Jul 2002):
----------------------------------

Language features:
- Support for polymorphic methods and record fields.
- Allows _ separators in integer and float literals, e.g. 1_000_000.

Type-checker:
- New flag -principal to enforce principality of type inference.
- Fixed subtle typing bug with higher-order functors.
- Fixed several complexity problems; changed (again) the  behaviour of
  simple coercions.
- Fixed various bugs with objects and polymorphic variants.
- Improved some error messages.

Both compilers:
- Added option "-pack" to assemble several compilation units as one unit
  having the given units as sub-modules.
- More precise detection of unused sub-patterns in "or" patterns.
- Warnings for ill-formed \ escapes in string and character literals.
- Protect against spaces and other special characters in directory names.
- Added interface consistency check when building a .cma or .cmxa library.
- Minor reduction in code size for class initialization code.
- Added option "-nostdlib" to ignore standard library entirely.

Bytecode compiler:
- Fixed issue with ocamlc.opt and dynamic linking.

Native-code compiler:
- Added link-time check for multiply-defined module names.
- Fixed GC bug related to constant constructors of polymorphic variant types.
- Fixed compilation bug for top-level "include" statements.
- PowerPC port: work around limited range for relative branches,
  thus removing assembler failures on large functions.
- IA64 port: fixed code generation bug for 3-way constructor matching.

Toplevel interactive system:
- Can load object files given on command line before starting up.
- ocamlmktop: minimized possibility of name clashes with user-provided modules.

Run-time system:
- Minor garbage collector no longer recursive.
- Better support for lazy data in the garbage collector.
- Fixed issues with the heap compactor.
- Fixed issues with finalized Caml values.
- The type "int64" is now supported on all platforms: we use software
  emulation if the C compiler doesn't support 64-bit integers.
- Support for float formats that are neither big-endian nor little-endian
  (one known example: the ARM).
- Fixed bug in callback*_exn functions in the exception-catching case.
- Work around gcc 2.96 bug on RedHat 7.2 and Mandrake 8.0, 8.1 among others.
- Stub DLLs now installed in subdir stublibs/ of standard library dir.

Standard library:
- Protect against integer overflow in sub-string and sub-array bound checks.
- New module Complex implementing arithmetic over complex numbers.
- New module Scanf implementing format-based scanning a la scanf() in C.
- Module Arg: added alternate entry point Arg.parse_argv.
- Modules Char, Int32, Int64, Nativeint, String: added type "t" and function
  "compare" so that these modules can be used directly with e.g. Set.Make.
- Module Digest: fixed issue with Digest.file on large files (>= 1Gb);
    added Digest.to_hex.
- Module Filename: added Filename.open_temp_file to atomically create and
    open the temp file; improved security of Filename.temp_file.
- Module Genlex: allow _ as first character of an identifier.
- Module Lazy: more efficient implementation.
- Module Lexing: improved performances for very large tokens.
- Module List: faster implementation of sorting functions.
- Module Printf:
    added %S and %C formats (quoted, escaped strings and characters);
    added kprintf (calls user-specified continuation on formatted string).
- Module Queue: faster implementation (courtesy of François Pottier).
- Module Random: added Random.bool.
- Module Stack: added Stack.is_empty.
- Module Pervasives:
    added sub-module LargeFile to support files larger than 1Gb
      (file offsets are int64 rather than int);
    opening in "append" mode automatically sets "write" mode;
    files are now opened in close-on-exec mode;
    string_of_float distinguishes its output from a plain integer;
    faster implementation of input_line for long lines.
- Module Sys:
     added Sys.ocaml_version containing the OCaml version number;
     added Sys.executable_name containing the (exact) path of the
       file being executable;
     Sys.argv.(0) is now unchanged w.r.t. what was provided as 0-th argument
       by the shell.
- Module Weak: added weak hash tables.

Other libraries:
- Bigarray:
    support for bigarrays of complex numbers;
    added functions Genarray.dims,
      {Genarray,Array1,Array2,Array3}.{kind,layout}.
- Dynlink: fixed bug with loading of mixed-mode Caml/C libraries.
- LablTK:
    now supports also the CamlTK API (no labels);
    support for Activate and Deactivate events;
    support for virtual events;
    added UTF conversion;
    export the tcl interpreter as caml value, to avoid DLL dependencies.
- Unix:
    added sub-module LargeFile to support files larger than 1Gb
      (file offsets are int64 rather than int);
    added POSIX opening flags (O_NOCTTY, O_*SYNC);
    use reentrant functions for gethostbyname and gethostbyaddr when available;
    fixed bug in Unix.close_process and Unix.close_process_full;
    removed some overhead in Unix.select.

Tools:
- ocamldoc (the documentation generator) is now part of the distribution.
- Debugger: now supports the option -I +dir.
- ocamllex: supports the same identifiers as ocamlc; warns for
  bad \ escapes in strings and characters.
- ocamlbrowser:
    recenter the module boxes when showing a cross-reference;
    include the current directory in the ocaml path.

Windows port:
- Can now compile with Mingw (the GNU compilers without the Cygwin
  runtime library) in addition to MSVC.
- Toplevel GUI: wrong filenames were given to #use and #load commands;
  read_line() was buggy for short lines (2 characters or less).
- OCamlBrowser: now fully functional.
- Graphics library: fixed several bugs in event handling.
- Threads library: fixed preemption bug.
- Unix library: better handling of the underlying differences between
  sockets and regular file descriptors;
  added Unix.lockf and a better Unix.rename (thanks to Tracy Camp).
- LablTk library: fixed a bug in Fileinput


Objective Caml 3.04 (13 Dec 2001):
----------------------------------

Type-checker:
- Allowed coercing self to the type of the current class, avoiding
  an obscure error message about "Self type cannot be unified..."

Both compilers:
- Use OCAMLLIB environment variable to find standard library, falls
  back on CAMLLIB if not defined.
- Report out-of-range ASCII escapes in character or string literals
  such as "\256".

Byte-code compiler:
- The -use-runtime and -make-runtime flags are back by popular demand
  (same behavior as in 3.02).
- Dynamic loading (of the C part of mixed Caml/C libraries): arrange that
  linking in -custom mode uses the static libraries for the C parts,
  not the shared libraries, for maximal robustness and compatibility with
  3.02.

Native-code compiler:
- Fixed bug in link-time consistency checking.

Tools:
- ocamlyacc: added parser debugging support (set OCAMLRUNPARAM=p to get
  a trace of the pushdown automaton actions).
- ocamlcp: was broken in 3.03 (Sys_error), fixed.

Run-time system:
- More work on dynamic loading of the C part of mixed Caml/C libraries.
- On uncaught exception, flush output channels before printing exception
  message and backtrace.
- Corrected several errors in exception backtraces.

Standard library:
- Pervasives: integer division and modulus are now fully specified
  on negative arguments (with round-towards-zero semantics).
- Pervasives.float_of_string: now raises Failure on ill-formed input.
- Pervasives: added useful float constants max_float, min_float, epsilon_float.
- printf functions in Printf and Format: added % formats for int32, nativeint,
  int64; "*" in width and precision specifications now supported
  (contributed by Thorsten Ohl).
- Added Hashtbl.copy, Stack.copy.
- Hashtbl: revised resizing strategy to avoid quadratic behavior
  on Hashtbl.add.
- New module MoreLabels providing labelized versions of modules
  Hashtbl, Map and Set.
- Pervasives.output_value and Marshal.to_* : improved hashing strategy
  for internal data structures, avoid excessive slowness on
  quasi-linearly-allocated inputs.

Other libraries:
- Num: fixed bug in big integer exponentiation (Big_int.power_*).

Windows port:
- New GUI for interactive toplevel (Jacob Navia).
- The Graphics library is now available for stand-alone executables
  (Jacob Navia).
- Unix library: improved reporting of system error codes.
- Fixed error in "globbing" of * and ? patterns on command line.

Emacs mode: small fixes; special color highlighting for ocamldoc comments.

License: added special exception to the LGPL'ed code (libraries and
  runtime system) allowing unrestricted linking, whether static or dynamic.


Objective Caml 3.03 ALPHA (12 Oct 2001):
----------------------------------------

Language:
- Removed built-in syntactic sugar for streams and stream patterns
  [< ... >], now supported via CamlP4, which is now included in the
  distribution.
- Switched the default behaviour to labels mode (labels are compulsory),
  but allows omitting labels when a function application is complete.
  -nolabels mode is available but deprecated for programming.
  (See also scrapelabels and addlabels tools below.)
- Removed all labels in the standard libraries, except labltk.
  Labelized versions are kept for ArrayLabels, ListLabels, StringLabels
  and UnixLabels. "open StdLabels" gives access to the first three.
- Extended polymorphic variant type syntax, allowing union types and
  row abbreviations for both sub- and super-types. #t deprecated in types.
- See the Upgrading file for how to adapt to all the changes above.

Type-checker:
- Fixed obscure bug in module typing causing the type-checker to loop
  on signatures of the form
        module type M
        module A: sig module type T = sig module T: M end end
        module B: A.T
- Improved efficiency of module type-checking via lazy computation of
  certain signature summary information.
- An empty polymorphic variant type is now an error.

Both compilers:
- Fixed wrong code generated for "struct include M ... end" when M
  contains one or several "external" declarations.

Byte-code compiler:
- Protect against VM stack overflow caused by module initialization code
  with many local variables.
- Support for dynamic loading of the C part of mixed Caml/C libraries.
- Removed the -use-runtime and -make-runtime flags, obsoleted by dynamic
  loading of C libraries.

Native-code compiler:
- Attempt to recover gracefully from system stack overflow.  Currently
  works on x86 under Linux and BSD.
- Alpha: work around "as" bug in Tru64 5.1.

Toplevel environment:
- Revised printing of inferred types and evaluation results
  so that an external printer (e.g. Camlp4's) can be hooked in.

Tools:
- The CamlP4 pre-processor-pretty-printer is now included in the standard
  distribution.
- New tool ocamlmklib to help build mixed Caml/C libraries.
- New tool scrapelabels and addlabels, to either remove (non-optional)
  labels in interfaces, or automatically add them in the definitions.
  They provide easy transition from classic mode ocaml 3.02 sources,
  depending on whether you want to keep labels or not.
- ocamldep: added -pp option to handle preprocessed source files.

Run-time system:
- Support for dynamic loading of the C part of mixed Caml/C libraries.
  Currently works under Linux, FreeBSD, Windows, Tru64, Solaris and Irix.
- Implemented registration of global C roots with a skip list,
  runs much faster when there are many global C roots.
- Autoconfiguration script: fixed wrong detection of Mac OS X; problem
  with the Sparc, gcc 3.0, and float alignment fixed.

Standard library:
- Added Pervasives.flush_all to flush all opened output channels.

Other libraries:
- All libraries revised to allow dynamic loading of the C part.
- Graphics under X Windows: revised event handling, should no longer lose
    mouse events between two calls to wait_next_event(); wait_next_event()
    now interruptible by signals.
- Bigarrays: fixed bug in marshaling of big arrays.

Windows port:
- Fixed broken Unix.{get,set}sockopt*



Objective Caml 3.02 (30 Jul 2001):
----------------------------------

Both compilers:
- Fixed embarrassing bug in pattern-matching compilation
  (affected or-patterns containing variable bindings).
- More optimizations in pattern-matching compilation.

Byte-code compiler:
- Protect against VM stack overflow caused by functions with many local
  variables.

Native-code compiler:
- Removed re-sharing of string literals, causes too many surprises with
  in-place string modifications.
- Corrected wrong compilation of toplevel "include" statements.
- Fixed bug in runtime function "callbackN_exn".
- Signal handlers receive the conventional signal number as argument
  instead of the system signal number (same behavior as with the
  bytecode compiler).
- ARM port: fixed issue with immediate operand overflow in large functions.

Toplevel environment:
- User-definer printers (for #install_printer) now receive as first argument
  the pretty-printer formatter where to print their second argument.
  Old printers (with only one argument) still supported for backward
  compatibility.

Standard library:
- Module Hashtbl: added Hashtbl.fold.

Other libraries:
- Dynlink: better error reporting in add_interfaces for missing .cmi files.
- Graphics: added more drawing functions (multiple points, polygons,
    multiple lines, splines).
- Bytecode threads: the module Unix is now thread-safe, ThreadUnix is
    deprecated.  Unix.exec* now resets standard descriptors to blocking mode.
- Native threads: fixed a context-switch-during-GC problem causing
    certain C runtime functions to fail, most notably input_value.
- Unix.inet_addr_of_string: call inet_aton() when available so as to
    handle correctly the address 255.255.255.255.
- Unix: added more getsockopt and setsockopt functions to get/set
    options that have values other than booleans.
- Num: added documentation for the Big_int module.

Tools:
- ocamldep: fixed wrong dependency issue with nested modules.

Run-time system:
- Removed floating-point error at start-up on some non-IEEE platforms
  (e.g. FreeBSD prior to 4.0R).
- Stack backtrace mechanism now works for threads that terminate on
  an uncaught exception.

Auto-configuration:
- Updated config.guess and config.sub scripts, should recognize a greater
  number of recent platform.

Windows port:
- Fixed broken Unix.waitpid.  Unix.file_descr can now be compared or hashed.
- Toplevel application: issue with spaces in name of stdlib directory fixed.

MacOS 9 port:
- Removed the last traces of support for 68k


Objective Caml 3.01 (09 Mar 2001):
----------------------------------

New language features:
- Variables are allowed in "or" patterns, e.g.
     match l with [t] | [_;t] -> ... t ...
- "include <structure expression>" to re-export all components of a
  structure inside another structure.
- Variance annotation on parameters of type declarations, e.g.
    type (+'a,-'b,'c) t (covariant in 'a, contravariant in 'b, invariant in 'c)

New ports:
- Intel IA64/Itanium under Linux (including the native-code compiler).
- Cygwin under MS Windows.  This port is an alternative to the earlier
  Windows port of OCaml, which relied on MS compilers; the Cygwin
  Windows port does not need MS Visual C++ nor MASM, runs faster
  in bytecode, and has a better implementation of the Unix library,
  but currently lacks threads and COM component support.

Type-checking:
- Relaxed "monomorphic restriction" on type constructors in a
  mutually-recursive type definition, e.g. the following is again allowed
    type u = C of int t | D of string t and 'a t = ...
- Fixed name-capture bug in "include SIG" and "SIG with ..." constructs.
- Improved implicit subtypes built by (... :> ty), closer to intuition.
- Several bug fixes in type-checking of variants.
- Typing of polymorphic variants is more restrictive:
   do not allow conjunctive types inside the same pattern matching.
   a type has either an upper bound, or all its tags are in the lower bound.
  This may break some programs (this breaks lablgl-0.94).

Both compilers:
- Revised compilation of pattern matching.
- Option -I +<subdir> to search a subdirectory <subdir> of the standard
  library directory (i.e. write "ocamlc -I +labltk" instead of
  "ocamlc -I /usr/local/lib/ocaml/labltk").
- Option -warn-error to turn warnings into errors.
- Option -where to print the location of the standard library directory.
- Assertions are now type-checked even if the -noassert option is given,
  thus -noassert can no longer change the types of modules.

Bytecode compiler and bytecode interpreter:
- Print stack backtrace when a program aborts due to an uncaught exception
  (requires compilation with -g and running with ocamlrun -b or
   OCAMLRUNPARAM="b=1").

Native-code compiler:
- Better unboxing optimizations on the int32, int64, and nativeint types.
- Tail recursion preserved for functions having more parameters than
  available registers (but tail calls to other functions are still
  turned off if parameters do not fit entirely in registers).
- Fixed name-capture bug in function inlining.
- Improved spilling/reloading strategy for conditionals.
- IA32, Alpha: better alignment of branch targets.
- Removed spurious dependency on the -lcurses library.

Toplevel environment:
- Revised handling of top-level value definitions, allows reclamation
  of definitions that are shadowed by later definitions with the same names.
  (E.g. "let x = <big list>;; let x = 1;;" allows <big list> to be reclaimed.)
- Revised the tracing facility so that for standard library functions,
  only calls from user code are traced, not calls from the system.
- Added a "*" prompt when within a comment.

Runtime system:
- Fixed portability issue on bcopy() vs memmove(), affecting Linux RedHat 7.0
  in particular.
- Structural comparisons (=, <>, <, <=, >, >=, compare) reimplemented
  so as to avoid overflowing the C stack.
- Input/output functions: arrange so that reads and writes on closed
  in_channel or out_channel raise Sys_error immediately.

Standard library:
- Module Gc: changed some counters to float in order to avoid overflow;
    added alarms
- Module Hashtbl: added Hashtbl.replace.
- Module Int64: added bits_of_float, float_of_bits (access to IEEE 754
    representation of floats).
- Module List:  List.partition now tail-rec;
    improved memory behavior of List.stable_sort.
- Module Nativeint: added Nativeint.size (number of bits in a nativeint).
- Module Obj: fixed incorrect resizing of float arrays in Obj.resize.
- Module Pervasives: added float constants "infinity", "neg_infinity", "nan";
    added a "classify_float" function to test a float for NaN, infinity, etc.
- Pervasives.input_value: fixed bug affecting shared custom objects.
- Pervasives.output_value: fixed size bug affecting "int64" values.
- Pervasives.int_of_string, {Int32,Int64,Nativeint}.of_string:
  fixed bug causing bad digits to be accepted without error.
- Module Random: added get_state and set_state to checkpoint the generator.
- Module Sys: signal handling functions are passed the system-independent
  signal number rather than the raw system signal number whenever possible.
- Module Weak: added Weak.get_copy.

Other libraries:
- Bigarray: added Bigarray.reshape to take a view of the elements of a
  bigarray with different dimensions or number of dimensions;
  fixed bug causing "get" operations to be unavailable in custom
  toplevels including Bigarray.
- Dynlink: raise an error instead of crashing when the loaded module
  refers to the not-yet-initialized module performing a dynlink operation.
- Bytecode threads: added a thread-safe version of the Marshal module;
    fixed a rare GC bug in the thread scheduler.
- POSIX threads: fixed compilation problem with threads.cmxa.
- Both thread libraries: better tail-recursion in Event.sync.
- Num library: fixed bug in square roots (Nat.sqrt_nat, Big_int.sqrt_big_int).

Tools:
- ocamldep: fixed missing dependencies on labels of record patterns and
    record construction operations

Win32 port:
- Unix.waitpid now implements the WNOHANG option.

Mac OS ports:
- Mac OS X public beta is supported.
- Int64.format works on Mac OS 8/9.


Objective Caml 3.00 (25 Apr 2000):
----------------------------------

Language:
- OCaml/OLabl merger:
  * Support for labeled and optional arguments for functions and classes.
  * Support for variant types (sum types compared by structure).
  See tutorial (chapter 2 of the OCaml manual) for more information.
- Syntactic change: "?" in stream error handlers changed to "??".
- Added exception renaming in structures (exception E = F).
- (OCaml 2.99/OLabl users only) Label syntax changed to preserve
  backward compatibility with 2.0x (labeled function application
  is f ~lbl:arg instead of f lbl:arg).  A tool is provided to help
  convert labelized programs to OCaml 3.00.

Both compilers:
- Option -labels to select commuting label mode (labels are mandatory,
  but labeled arguments can be passed in a different order than in
  the definition of the function; in default mode, labels may be omitted,
  but argument reordering is only allowed for optional arguments).
- Libraries (.cma and .cmxa files) now "remember" C libraries given
  at library construction time, and add them back at link time.
  Allows linking with e.g. just unix.cma instead of
  unix.cma -custom -cclib -lunix
- Revised printing of error messages, now use Format.fprintf; no visible
  difference for users, but could facilitate internationalization later.
- Fixed bug in unboxing of records containing only floats.
- Fixed typing bug involving applicative functors as components of modules.
- Better error message for inconsistencies between compiled interfaces.

Bytecode compiler:
- New "modular" format for bytecode executables; no visible differences
  for users, but will facilitate further extensions later.
- Fixed problems in signal handling.

Native-code compiler:
- Profiling support on x86 under FreeBSD
- Open-coding and unboxing optimizations for the new integer types
  int32, int64, nativeint, and for bigarrays.
- Fixed instruction selection bug with "raise" appearing in arguments
  of strict operators, e.g. "1 + raise E".
- Better error message when linking incomplete/incorrectly ordered set
  of .cmx files.
- Optimized scanning of global roots during GC, can reduce total running
  time by up to 8% on GC-intensive programs.

Interactive toplevel:
- Better printing of exceptions, including arguments, when possible.
- Fixed rare GC bug occurring during interpretation of scripts.
- Added consistency checks between interfaces and implementations
  during #load.

Run-time system:
- Added support for "custom" heap blocks (heap blocks carrying
  C functions for finalization, comparison, hashing, serialization
  and deserialization).
- Support for finalisation functions written in Caml.

Standard library:
- New modules Int32, Int64, Nativeint for 32-bit, 64-bit and
  platform-native integers
- Module Array: added Array.sort, Array.stable_sort.
- Module Gc: added Gc.finalise to attach Caml finalisation functions to
  arbitrary heap-allocated data.
- Module Hashtbl: do not bomb when resizing very large table.
- Module Lazy: raise Lazy.Undefined when a lazy evaluation needs itself.
- Module List: added List.sort, List.stable_sort; fixed bug in List.rev_map2.
- Module Map: added mapi (iteration with key and data).
- Module Set: added iterators for_all, exists, filter, partition.
- Module Sort: still here but deprecated in favor of new sorting functions
  in Array and List.
- Module Stack: added Stack.top
- Module String: fixed boundary condition on String.rindex_from
- Added labels on function arguments where appropriate.

New libraries and tools:
- ocamlbrowser: graphical browser for OCaml sources and compiled interfaces,
  supports cross-referencing, editing, running the toplevel.
- LablTK: GUI toolkit based on TK, using labeled and optional arguments,
  easier to use than CamlTK.
- Bigarray: large, multi-dimensional numerical arrays, facilitate
  interfacing with C/Fortran numerical code, efficient support for
  advanced array operations such as slicing and memory-mapping of files.

Other libraries:
- Bytecode threads: timer-based preemption was broken, works back again;
  fixed bug in Pervasives.input_line; exported Thread.yield.
- System threads: several GC / reentrancy bugs fixed in buffered I/O
  and Unix I/O; revised Thread.join implementation for strict POSIX
  conformance; exported Thread.yield.
- Graphics: added support for double buffering; added, current_x, current_y,
  rmoveto, rlineto, and draw_rect.
- Num: fixed bug in Num.float_of_num.
- Str: worked around potential symbol conflicts with C standard library.
- Dbm: fixed bug with Dbm.iter on empty database.

New or updated ports:
- Alpha/Digital Unix: lifted 256M limitation on total memory space
  induced by -taso
- Port to AIX 4.3 on PowerPC
- Port to HPUX 10 on HPPA
- Deprecated 680x0 / SunOS port

Macintosh port:
- Implemented the Unix and Thread libraries.
- The toplevel application does not work on 68k Macintoshes; maybe
  later if there's a demand.
- Added a new tool, ocamlmkappli, to build an application from a
  program written in O'Caml.


Objective Caml 2.04 (26 Nov 1999):
----------------------------------

- C interface: corrected inconsistent change in the CAMLparam* macros.
- Fixed internal error in ocamlc -g.
- Fixed type-checking of "S with ...", where S is a module type name
  abbreviating another module type name.
- ocamldep: fixed stdout/stderr mismatch after failing on one file.
- Random.self_init more random.
- Windows port:
  - Toplevel application: fixed spurious crash on exit.
  - Native-code compiler: fixed bug in assembling certain
    floating-point constants (masm doesn't grok 2e5, wants 2.0e5).

Objective Caml 2.03 (19 Nov 1999):
----------------------------------

New ports:
- Ported to BeOS / Intel x86 (bytecode and native-code).
- BSD / Intel x86 port now supports both a.out and ELF binary formats.
- Added support for {Net,Open}BSD / Alpha.
- Revamped Rhapsody port, now works on MacOS X server.

Syntax:
- Warning for "(*)" and "*)" outside comment.
- Removed "#line LINENO", too ambiguous with a method invocation;
  the equivalent "# LINENO" is still supported.

Typing:
- When an incomplete pattern-matching is detected, report also a
  value or value template that is not covered by the cases of
  the pattern-matching.
- Several bugs in class type matching and in type error reporting fixed.
- Added an option -rectypes to support general recursive types,
  not just those involving object types.

Bytecode compiler:
- Minor cleanups in the bytecode emitter.
- Do not remove "let x = y" bindings in -g mode; makes it easier to
  debug the code.

Native-code compiler:
- Fixed bug in grouping of allocations performed in the same basic block.
- Fixed bug in constant propagation involving expressions containing
  side-effects.
- Fixed incorrect code generation for "for" loops whose upper bound is
  a reference assigned inside the loop.
- MIPS code generator: work around a bug in the IRIX 6 assembler.

Toplevel:
- Fixed incorrect redirection of standard formatter to stderr
  while executing toplevel scripts.

Standard library:
- Added List.rev_map, List.rev_map2.
- Documentation of List functions now says which functions are
  tail-rec, and how much stack space is needed for non-tailrec functions.
- Wrong type for Printf.bprintf fixed.
- Fixed weird behavior of Printf.sprintf and Printf.bprintf in case of
  partial applications.
- Added Random.self_init, which initializes the PRNG from the system date.
- Sort.array: serious bugs fixed.
- Stream.count: fixed incorrect behavior with ocamlopt.

Run-time system and external interface:
- Fixed weird behavior of signal handlers w.r.t. signal masks and exceptions
  raised from the signal handler.
- Fixed bug in the callback*_exn() functions.

Debugger:
- Fixed wrong printing of float record fields and elements of float arrays.
- Supports identifiers starting with '_'.

Profiler:
- Handles .mli files, so ocamlcp can be used to replace ocamlc (e.g. in a
  makefile).
- Now works on programs that use stream expressions and stream parsers.

Other libraries:
- Graphics: under X11, treat all mouse buttons equally; fixed problem
  with current font reverting to the default font when the graphics
  window is resized.
- Str: fixed reentrancy bugs in Str.replace and Str.full_split.
- Bytecode threads: set standard I/O descriptors to non-blocking mode.
- OS threads: revised implementation of Thread.wait_signal.
- All threads: added Event.wrap_abort, Event.choose [].
- Unix.localtime, Unix.gmtime: check for errors.
- Unix.create_process: now supports arbitrary redirections of std descriptors.
- Added Unix.open_process_full.
- Implemented Unix.chmod under Windows.
- Big_int.square_big_int now gives the proper sign to its result.

Others:
- ocamldep: don't stop at first error, skip to next file.
- Emacs mode: updated with Garrigue and Zimmerman's snapshot of 1999/10/18.
- configure script: added -prefix option.
- Windows toplevel application: fixed problem with graphics library
  not loading properly.


Objective Caml 2.02 (04 Mar 1999):
----------------------------------

* Type system:
  - Check that all components of a signature have unique names.
  - Fixed bug in signature matching involving a type component and
    a module component, both sharing an abstract type.
  - Bug involving recursive classes constrained by a class type fixed.
  - Fixed bugs in printing class types and in printing unification errors.

* Compilation:
  - Changed compilation scheme for "{r with lbl = e}" when r has many fields
    so as to avoid code size explosion.

* Native-code compiler:
  - Better constant propagation in boolean expressions and in conditionals.
  - Removal of unused arguments during function inlining.
  - Eliminated redundant tagging/untagging in bit shifts.
  - Static allocation of closures for functions without free variables,
    reduces the size of initialization code.
  - Revised compilation scheme for definitions at top level of compilation
    units, so that top level functions have no free variables.
  - Coalesced multiple allocations of heap blocks inside one expression
    (e.g. x :: y :: z allocates the two conses in one step).
  - Ix86: better handling of large integer constants in instruction selection.
  - MIPS: fixed wrong asm generated for String.length "literal".

* Standard library:
  - Added the "ignore" primitive function, which just throws away its
    argument and returns "()".  It allows to write
    "ignore(f x); y" if "f x" doesn't have type unit and you don't
    want the warning caused by "f x; y".
  - Added the "Buffer" module (extensible string buffers).
  - Module Format: added formatting to buffers and to strings.
  - Added "mem" functions (membership test) to Hashtbl and Map.
  - Module List: added find, filter, partition.
    Renamed remove and removeq to remove_assoc and remove_assq.
  - Module Marshal: fixed bug in marshaling functions when passed functional
    values defined by mutual recursion with other functions.
  - Module Printf: added Printf.bprintf (print to extensible buffer);
    added %i format as synonymous for %d (as per the docs).
  - Module Sort: added Sort.array (Quicksort).

* Runtime system:
  - New callback functions for callbacks with arbitrary many arguments
    and for catching Caml exceptions escaping from a callback.

* The ocamldep dependency generator: now performs full parsing of the
    sources, taking into account the scope of module bindings.

* The ocamlyacc parser generator: fixed sentinel error causing wrong
    tables to be generated in some cases.

* The str library:
  - Added split_delim, full_split as variants of split that control
    more precisely what happens to delimiters.
  - Added replace_matched for separate matching and replacement operations.

* The graphics library:
  - Bypass color lookup for 16 bpp and 32 bpp direct-color displays.
  - Larger color cache.

* The thread library:
  - Bytecode threads: more clever use of non-blocking I/O, makes I/O
    operations faster.
  - POSIX threads: gcc-ism removed, should now compile on any ANSI C compiler.
  - Both: avoid memory leak in the Event module when a communication
    offer is never selected.

* The Unix library:
  - Fixed inversion of ctime and mtime in Unix.stat, Unix.fstat, Unix.lstat.
  - Unix.establish_connection: properly reclaim socket if connect fails.

* The DBM library: no longer crashes when calling Dbm.close twice.

* Emacs mode:
  - Updated with Garrigue and Zimmerman's latest version.
  - Now include an "ocamltags" script for using etags on OCaml sources.

* Win32 port:
  - Fixed end-of-line bug in ocamlcp causing problems with generated sources.


Objective Caml 2.01 (09 Dec 1998):
----------------------------------

* Typing:
  - Added warning for expressions of the form "a; b" where a does not have
    type "unit"; catches silly mistake such as
    "record.lbl = newval; ..." instead of "record.lbl <- newval; ...".
  - Typing bug in "let module" fixed.

* Compilation:
  - Fixed bug in compilation of recursive and mutually recursive classes.
  - Option -w to turn specific warnings on/off.
  - Option -cc to choose the C compiler used with ocamlc -custom and ocamlopt.

* Bytecode compiler and bytecode interpreter:
  - Intel x86: removed asm declaration causing "fixed or forbidden register
    spilled" error with egcs and gcc 2.8 (but not with gcc 2.7, go figure).
  - Revised handling of debugging information, allows faster linking with -g.

* Native-code compiler:
  - Fixed bugs in integer constant propagation.
  - Out-of-bound accesses in array and strings now raise an Invalid_argument
    exception (like the bytecode system) instead of stopping the program.
  - Corrected scheduling of bound checks.
  - Port to the StrongARM under Linux (e.g. Corel Netwinder).
  - I386: fixed bug in profiled code (ocamlopt -p).
  - Mips: switched to -n32 model under IRIX; dropped the Ultrix port.
  - Sparc: simplified the addressing modes, allows for better scheduling.
  - Fixed calling convention bug for Pervasives.modf.

* Toplevel:
  - #trace works again.
  - ocamlmktop: use matching ocamlc, not any ocamlc from the search path.

* Memory management:
  - Fixed bug in heap expansion that could cause the GC to loop.

* C interface:
  - New macros CAMLparam... and CAMLlocal... to simplify the handling
    of local roots in C code.
  - Simplified procedure for allocating and filling Caml blocks from C.
  - Declaration of string_length in <caml/mlvalues.h>.

* Standard library:
  - Module Format: added {get,set}_all_formatter_output_functions,
    formatter_of_out_channel, and the control sequence @<n> in printf.
  - Module List: added mem_assoc, mem_assq, remove, removeq.
  - Module Pervasives: added float_of_int (synonymous for float),
    int_of_float (truncate), int_of_char (Char.code), char_of_int (Char.chr),
    bool_of_string.
  - Module String: added contains, contains_from, rcontains_from.

* Unix library:
  - Unix.lockf: added F_RLOCK, F_TRLOCK; use POSIX locks whenever available.
  - Unix.tc{get,set}attr: added non-standard speeds 57600, 115200, 230400.
  - Unix.chroot: added.

* Threads:
  - Bytecode threads: improved speed of I/O scheduling.
  - Native threads: fixed a bug involving signals and exceptions
    generated from C.

* The "str" library:
  - Added Str.string_partial_match.
  - Bumped size of internal stack.

* ocamlyacc: emit correct '# lineno' directive for prelude part of .mly file.

* Emacs editing mode: updated with Jacques Garrigue's newest code.

* Windows port:
  - Added support for the "-cclib -lfoo" option (instead of
     -cclib /full/path/libfoo.lib as before).
  - Threads: fixed a bug at initialization time.

* Macintosh port: source code for Macintosh application merged in.


Objective Caml 2.00 (19 Aug 1998):
----------------------------------

* Language:
  - New class language.  See http://caml.inria.fr/ocaml/refman/
    for a tutorial (chapter 2) and for the reference manual (section 4.9).
  - Local module definitions "let module X = <module-expr> in <expr>".
  - Record copying with update "{r with lbl1 = expr1; ...}".
  - Array patterns "[|pat1; ...;patN|]" in pattern-matchings.
  - New reserved keywords: "object", "initializer".
  - No longer reserved: "closed", "protected".

* Bytecode compiler:
  - Use the same compact memory representations for float arrays, float
    records and recursive closures as the native-code compiler.
  - More type-dependent optimizations.
  - Added the -use_runtime and -make_runtime flags to build separately
    and reuse afterwards custom runtime systems
    (inspired by Fabrice Le Fessant's patch).

* Native-code compiler:
  - Cross-module constant propagation of integer constants.
  - More type-dependent optimizations.
  - More compact code generated for "let rec" over data structures.
  - Better code generated for "for" loops (test at bottom of code).
  - More aggressive scheduling of stores.
  - Added -p option for time profiling with gprof
    (fully supported on Intel x86/Linux and Alpha/Digital Unix only)
    (inspired by Aleksey Nogin's patch).
  - A case of bad spilling with high register pressure fixed.
  - Fixed GC bug when GC called from C without active Caml code.
  - Alpha: $gp handling revised to follow Alpha's standard conventions,
    allow running "atom" and "pixie" on ocamlopt-generated binaries.
  - Intel x86: use movzbl and movsbl systematically to load 8-bit and 16-bit
    quantities, no more hacks with partial registers (better for the
    Pentium Pro, worse for the Pentium).
  - PowerPC: more aggressive scheduling of return address reloading.
  - Sparc: scheduling bug related to register pairs fixed.

* Runtime system:
  - Better printing of uncaught exceptions (print a fully qualified
    name whenever possible).

* New ports:
  - Cray T3E (bytecode only) (in collaboration with CEA).
  - PowerMac under Rhapsody.
  - SparcStations under Linux.

* Standard library:
  - Added set_binary_mode_in and set_binary_mode_out in Pervasives
    to toggle open channels between text and binary modes.
  - output_value and input_value check that the given channel is in
    binary mode.
  - input_value no longer fails on very large marshalled data (> 16 Mbytes).
  - Module Arg: added option Rest.
  - Module Filename: temp_file no longer loops if temp dir doesn't exist.
  - Module List: added rev_append (tail-rec alternative to @).
  - Module Set: tell the truth about "elements" returning a sorted list;
    added min_elt, max_elt, singleton.
  - Module Sys: added Sys.time for simple measuring of CPU time.

* ocamllex:
  - Check for overflow when generating the tables for the automaton.
  - Error messages in generated .ml file now point to .mll source.
  - Added "let <id> = <regexp>" to name regular expressions
    (inspired by Christian Lindig's patch).

* ocamlyacc:
  - Better error recovery in presence of EOF tokens.
  - Error messages in generated .ml file now point to .mly source.
  - Generated .ml file now type-safe even without the generated .mli file.

* The Unix library:
  - Use float instead of int to represent Unix times (number of seconds
    from the epoch).  This fixes a year 2005 problem on 32-bit platforms.
    Functions affected: stat, lstat, fstat, time, gmtime, localtime,
    mktime, utimes.
  - Added putenv.
  - Better handling of "unknown" error codes (EUNKNOWNERR).
  - Fixed endianness bug in getservbyport.
  - win32unix (the Win32 implementation of the Unix library) now has
    the same interface as the unix implementation, this allows exchange
    of compiled .cmo and .cmi files between Unix and Win32.

* The thread libraries:
  - Bytecode threads: bug with escaping exceptions fixed.
  - System threads (POSIX, Win32): malloc/free bug fixed; signal bug fixed.
  - Both: added Thread.wait_signal to wait synchronously for signals.

* The graph library: bigger color cache.

* The str library: added Str.quote, Str.regexp_string,
  Str.regexp_string_case_fold.

* Emacs mode:
  - Fixed bug with paragraph fill.
  - Fixed bug with next-error under Emacs 20.


Objective Caml 1.07 (11 Dec 1997):
----------------------------------

* Native-code compiler:
  - Revised interface between generated code and GC, fixes serious GC
    problems with signals and native threads.
  - Added "-thread" option for compatibility with ocamlc.

* Debugger: correctly print instance variables of objects.

* Run-time system: ported to OpenBSD.

* Standard library: fixed wrong interface for Marshal.to_buffer and
  Obj.unmarshal.

* Num library: added Intel x86 optimized asm code (courtesy of
  Bernard Serpette).

* Thread libraries:
  - Native threads: fixed GC bugs and installation procedure.
  - Bytecode threads: fixed problem with "Marshal" module.
  - Both: added Event.always.

* MS Windows port: better handling of long command lines in Sys.command

Objective Caml 1.06 (18 Nov 1997):
----------------------------------

* Language:
  - Added two new keywords: "assert" (check assertion) and "lazy"
    (delay evaluation).
  - Allow identifiers to start with "_" (such identifiers are treated
    as lowercase idents).

* Objects:
  - Added "protected" methods (visible only from subclasses, can be hidden
    in class type declared in module signature).
  - Objects can be compared using generic comparison functions.
  - Fixed compilation of partial application of object constructors.

* Type system:
  - Occur-check now more strict (all recursions must traverse an object).
  - A few bugs fixed.

* Run-time system:
  - A heap compactor was implemented, so long-running programs can now
    fight fragmentation.
  - The meaning of the "space_overhead" parameter has changed.
  - The macros Push_roots and Pop_roots are superseded by Begin_roots* and
    End_roots.
  - Bytecode executable includes list of primitives used, avoids crashes
    on version mismatch.
  - Reduced startup overhead for marshalling, much faster marshalling of
    small objects.
  - New exception Stack_overflow distinct from Out_of_memory.
  - Maximum stack size configurable.
  - I/O revised for compatibility with compactor and with native threads.
  - All C code ANSIfied (new-style function declarations, etc).
  - Threaded code work on all 64-bit processors, not just Alpha/Digital Unix.
  - Better printing of uncaught exceptions.

* Both compilers:
  - Parsing: more detailed reporting of syntax errors (e.g. shows
    unmatched opening parenthesis on missing closing parenthesis).
  - Check consistency between interfaces (.cmi).
  - Revised rules for determining dependencies between modules.
  - Options "-verbose" for printing calls to C compiler, "-noassert"
    for turning assertion checks off.

* Native-code compiler:
  - Machine-dependent parts rewritten using inheritance instead of
    parameterized modules.
  - GC bug in value let rec fixed.
  - Port to Linux/Alpha.
  - Sparc: cleaned up use of %g registers, now compatible with Solaris threads.

* Top-level interactive system:
  - Can execute Caml script files given on command line.
  - Reads commands from ./.ocamlinit on startup.
  - Now thread-compatible.

* Standard library:
  - New library module: Lazy (delayed computations).
  - New library module: Marshal.  Allows marshalling to strings and
    transmission of closures between identical programs (SPMD parallelism).
  - Filename: "is_absolute" is superseded by "is_implicit" and "is_relative".
    To adapt old programs, change "is_absolute x" to "not (is_implicit x)"
    (but the new "is_relative" is NOT the opposite of the old "is_absolute").
  - Array, Hashtbl, List, Map, Queue, Set, Stack, Stream:
    the "iter" functions now take as argument a unit-returning function.
  - Format: added "printf" interface to the formatter (see the documentation).
    Revised behaviour of simple boxes: no more than one new line is output
    when consecutive break hints should lead to multiple line breaks.
  - Stream: revised implementation, renamed Parse_failure to Failure and
    Parse_error to Error (don't you love gratuitous changes?).
  - String: added index, rindex, index_from, rindex_from.
  - Array: added mapi, iteri, fold_left, fold_right, init.
  - Added Map.map, Set.subset, Printexc.to_string.

* ocamllex: lexers generated by ocamllex can now handle all characters,
  including '\000'.

* ocamlyacc: fixed bug with function closures returned by parser rules.

* Debugger:
  - Revised generation of events.
  - Break on function entrance.
  - New commands start/previous.
  - The command loadprinter now try to recursively load required
    modules.
  - Numerous small fixes.

* External libraries:
  - systhreads: can now use POSIX threads; POSIX and Win32 threads are
    now supported by the native-code compiler.
  - dbm and graph: work in native code.
  - num: fixed bug in Nat.nat_of_string.
  - str: fixed deallocation bug with case folding.
  - win32unix: use Win32 handles instead of (buggy) VC++ emulation of Unix
    file handles; added gettimeofday.

* Emacs editing mode and debugger interface updated to July '97 version.

Objective Caml 1.05 (21 Mar 1997):
----------------------------------

* Typing: fixed several bugs causing spurious type errors.

* Native-code compiler: fixed instruction selection bug causing GC to
see ill-formed pointers; fixed callbacks to support invocation from a
main program in C.

* Standard library: fixed String.lowercase; Weak now resists integers.

* Toplevel: multiple phrases without intermediate ";;" now really supported;
fixed value printing problems where the wrong printer was selected.

* Debugger: fixed printing problem with local references; revised
handling of checkpoints; various other small fixes.

* Macintosh port: fixed signed division problem in bytecomp/emitcode.ml

Objective Caml 1.04 (11 Mar 1997):
----------------------------------

* Replay debugger ported from Caml Light; added debugger support in
  compiler (option -g) and runtime system. Debugger is alpha-quality
  and needs testing.

* Parsing:
  - Support for "# linenum" directives.
  - At toplevel, allow several phrases without intermediate ";;".

* Typing:
  - Allow constraints on datatype parameters, e.g.
    type 'a foo = ... constraint 'a = 'b * 'c.
  - Fixed bug in signature matching in presence of free type variables '_a.
  - Extensive cleanup of internals of type inference.

* Native-code compilation:
  - Inlining of small functions at point of call (fairly conservative).
  - MIPS code generator ported to SGI IRIX 6.
  - Better code generated for large integer constants.
  - Check for urgent GC when allocating large objects in major heap.
  - PowerPC port: better scheduling, reduced TOC consumption.
  - HPPA port: handle long conditional branches gracefully,
    several span-dependent bugs fixed.

* Standard library:
  - More floating-point functions (all ANSI C float functions now available).
  - Hashtbl: added functorial interface (allow providing own equality
    and hash functions); rehash when resizing, avoid memory leak on
    Hashtbl.remove.
  - Added Char.uppercase, Char.lowercase, String.uppercase, String.lowercase,
    String.capitalize, String.uncapitalize.
  - New module Weak for manipulating weak pointers.
  - New module Callback for registering closures and exceptions to be
    used from C.

* Foreign interface:
  - Better support for callbacks (C calling Caml), exception raising
    from C, and main() in C. Added function to remove a global root.
  - Option -output-obj to package Caml code as a C library.

* Thread library: fixed bug in timed_read and timed_write operations;
  Lexing.from_function and Lexing.from_channel now reentrant.

* Unix interface: renamed EACCESS to EACCES (the POSIX name); added setsid;
  fixed bug in inet_addr_of_string for 64-bit platforms.

* Ocamlyacc: default error function no longer prevents error recovery.

* Ocamllex: fixed reentrancy problem w.r.t. exceptions during refill;
  fixed output problem (\r\r\n) under Win32.

* Macintosh port:
  - The makefiles are provided for compiling and installing O'Caml on
    a Macintosh with MPW 3.4.1.
  - An application with the toplevel in a window is forthcoming.

* Windows NT/95 port: updated toplevel GUI to that of Caml Light 0.73.

* Emacs editing mode and debugger interface included in distribution.


Objective Caml 1.03 (29 Oct 1996):
----------------------------------

* Typing:
  - bug with type names escaping their scope via unification with
    non-generalized type variables '_a completely fixed;
  - fixed bug in occur check : it was too restrictive;
  - fixed bug of coercion operators;
  - check that no two types of the same name are generated in a module
    (there was no check for classes);
  - "#install_printer" works again;
  - fixed bug in printing of subtyping errors;
  - in class interfaces, construct "method m" (without type) change
    the status of method m from abstract to concrete;
  - in a recursive definition of class interfaces, a class can now
    inherit from a previous class;
  - typing of a method make use of an eventual previously given type
    of this method, yielding clearer type errors.

* Compilation (ocamlc and ocamlopt):
  - fixed bug in compilation of classes.

* Native-code compilation:
  - optimization of functions taking tuples of arguments;
  - code emitter for the Motorola 680x0 processors (retrocomputing week);
  - Alpha/OSF1: generate frame descriptors, avoids crashes when e.g.
    exp() or log() cause a domain error; fixed bug with
    String.length "literal";
  - Sparc, Mips, HPPA: removed marking of scanned stack frames
    (benefits do not outweigh cost).

* Standard library:
  - Arg.parse now prints documentation for command-line options;
  - I/O buffers (types in_channel and out_channel) now heap-allocated,
    avoids crashing when closing a channel several times;
  - Overflow bug in compare() fixed;
  - GC bug in raising Sys_error from I/O functions fixed;
  - Parsing.symbol_start works even for epsilon productions.

* Foreign interface: main() in C now working, fixed bug in library
  order at link time.

* Thread library: guard against calling thread functions before Thread.create.

* Unix library: fixed getsockopt, setsockopt, open_process_{in,out}.

* Perl-free, cpp-free, cholesterol-free installation procedure.


Objective Caml 1.02 (27 Sep 1996):
----------------------------------

* Typing:
  - fixed bug with type names escaping their scope via unification
    with non-generalized type variables '_a;
  - keep #class abbreviations longer;
  - faster checking of well-formed abbreviation definitions;
  - stricter checking of "with" constraints over signatures (arity
    mismatch, overriding of an already manifest type).

* Compilation (ocamlc and ocamlopt):
  - fixed bug in compilation of recursive classes;
  - [|...|] and let...rec... allowed inside definitions of recursive
    data structures;

* Bytecode compilation: fixed overflow in linker for programs with
  more than 65535 globals and constants.

* Native-code compilation:
  - ocamlopt ported to HPPA under HP/UX, Intel x86 under Solaris 2,
    PowerMacintosh under MkLinux;
  - fixed two bugs related to floating-point arrays (one with "t array"
    where t is an abstract type implemented as float, one with
    comparison between two float arrays on 32 bit platforms);
  - fixed reloading/spilling problem causing non-termination of
    register allocation;
  - fixed bugs in handling of () causing loss of tail recursion;
  - fixed reloading bug in indirect calls.

* Windows NT/95 port:
  - complete port of the threads library (Pascal Cuoq);
  - partial port of the Unix library (Pascal Cuoq);
  - expansion of *, ? and @ on the command line.

* Standard library:
  - bug in in List.exists2 fixed;
  - bug in "Random.int n" for very large n on 64-bit machines fixed;
  - module Format: added a "general purpose" type of box (open_box);
    can output on several formatters at the same time.

* The "threads" library:
  - implementation on top of native threads available for Win32 and
    POSIX 1003.1c;
  - added -thread option to select a thread-safe version of the
    standard library, the ThreadIO module is no longer needed.

* The "graph" library: avoid invalid pixmaps when doing
  open_graph/close_graph several times.

* The "dynlink" library: support for "private" (no re-export) dynamic loading.

* ocamlyacc: skip '...' character literals correctly.

* C interface: C code linked with O'Caml code can provide its own main()
  and call caml_main() later.


Objective Caml 1.01 (12 Jun 1996):
----------------------------------

* Typing: better report of type incompatibilities;
  non-generalizable type variables in a struct...end no longer flagged
  immediately as an error;
  name clashes during "open" avoided.

* Fixed bug in output_value where identical data structures
  could have different external representations; this bug caused wrong
  "inconsistent assumptions" errors when checking compatibility of
  interfaces at link-time.

* Standard library: fixed bug in Array.blit on overlapping array sections

* Unmarshaling from strings now working.

* ocamlc, ocamlopt: new flags -intf and -impl to force compilation as
  an implementation/an interface, regardless of file extension;
  overflow bug on wide-range integer pattern-matchings fixed.

* ocamlc: fixed bytecode generation bug causing problems with compilation
  units defining more than 256 values

* ocamlopt, all platforms:
  fixed GC bug in "let rec" over data structures;
  link startup file first, fixes "undefined symbol" errors with some
  libraries.

* ocamlopt, Intel x86:
  more efficient calling sequence for calling C functions;
  floating-point wars, chapter 5: don't use float stack for holding
  float pseudo-registers, stack-allocating them is just as efficient.

* ocamlopt, Alpha and Intel x86: more compact calling sequence for garbage
  collection.

* ocamllex: generated automata no longer use callbacks for refilling
  the input buffer (works better with threads); character literals
  correctly skipped inside actions.

* ocamldep: "-I" directories now searched in the right order

* Thread library: incompatibilities with callbacks, signals, and
  dynamic linking removed; scheduling bug with Thread.wait fixed.

* New "dbm" library, interfaces with NDBM.

* Object-oriented extensions:
    instance variables can now be omitted in class types;
    some error messages have been made clearer;
    several bugs fixes.

Objective Caml 1.00 (9 May 1996):
---------------------------------

* Merge of Jérôme Vouillon and Didier Rémy's object-oriented
extensions.

* All libraries: all "new" functions renamed to "create" because "new"
is now a reserved keyword.

* Compilation of "or" patterns (pat1 | pat2) completely revised to
avoid code size explosion.

* Compiler support for preprocessing source files (-pp flag).

* Library construction: flag -linkall to force linking of all units in
a library.

* Native-code compiler: port to the Sparc under NetBSD.

* Toplevel: fixed bug when tracing several times the same function
under different names.

* New format for marshaling arbitrary data structures, allows
marshaling to/from strings.

* Standard library: new module Genlex (configurable lexer for streams)

* Thread library: much better support for I/O and blocking system calls.

* Graphics library: faster reclamation of unused pixmaps.

* Unix library: new functions {set,clear}_nonblock, {set,clear}_close_on_exec,
{set,get}itimer, inet_addr_any, {get,set}sockopt.

* Dynlink library: added support for linking libraries (.cma files).

Caml Special Light 1.15 (15 Mar 1996):
--------------------------------------

* Caml Special Light now runs under Windows NT and 95. Many thanks to
Kevin Gallo (Microsoft Research) who contributed his initial port.

* csllex now generates tables for a table-driven automaton.
The resulting lexers are smaller and run faster.

* Completely automatic configuration script.

* Typing: more stringent checking of module type definitions against
manifest module type specifications.

* Toplevel: recursive definitions of values now working.

* Native-code compiler, all platforms:
        toplevel "let"s with refutable patterns now working;
        fixed bug in assignment to float record fields;
        direct support for floating-point negation and absolute value.

* Native-code compiler, x86: fixed bug with tail calls (with more than
4 arguments) from a function with a one-word stack frame.

* Native-code compiler, Sparc: problem with -compact fixed.

* Thread library: support for non-blocking writes; scheduler revised.

* Unix library: bug in gethostbyaddr fixed; bounds checking for read,
write, etc.

Caml Special Light 1.14 (8 Feb 1996):
-------------------------------------

* cslopt ported to the PowerPC/RS6000 architecture. Better support for
AIX in the bytecode system as well.

* cslopt, all platforms: fixed bug in live range splitting around catch/exit.

* cslopt for the Intel (floating-point wars, chapter 4):
implemented Ershov's algorithm to minimize floating-point stack usage;
out-of-order pops fixed.

* Several bug fixes in callbacks and signals.

Caml Special Light 1.13 (4 Jan 1996):
-------------------------------------

* Pattern-matching compilation revised to factor out accesses inside
matched structures.

* Callbacks and signals now supported in cslopt.
Signals are only detected at allocation points, though.
Added callback functions with 2 and 3 arguments.

* More explicit error messages when a native-code program aborts due
to array or string bound violations.

* In patterns, "C _" allowed even if the constructor C has several arguments.

* && and || allowed as alternate syntax for & and or.

* cslopt for the Intel: code generation for floating-point
operations entirely redone for the third time (a pox on whomever at
Intel decided to organize the floating-point registers as a stack).

* cslopt for the Sparc: don't use Sparc V8 smul and sdiv instructions,
emulation on V7 processors is abysmal.

Caml Special Light 1.12 (30 Nov 1995):
--------------------------------------

* Fixed an embarrassing bug with references to floats.

Caml Special Light 1.11 (29 Nov 1995):
--------------------------------------

* Streams and stream parsers a la Caml Light are back (thanks to
Daniel de Rauglaudre).

* User-level concurrent threads, with low-level shared memory primitives
(locks and conditions) as well as channel-based communication primitives
with first-class synchronous events, in the style of Reppy's CML.

* The native-code compiler has been ported to the HP PA-RISC processor
running under NextStep (sorry, no HPUX, its linker keeps dumping
core on me).

* References not captured in a function are optimized into variables.

* Fixed several bugs related to exceptions.

* Floats behave a little more as specified in the IEEE standard
(believe it or not, but x < y is not the negation of x >= y).

* Lower memory consumption for the native-code compiler.

Caml Special Light 1.10 (07 Nov 1995):
--------------------------------------

* Many bug fixes (too many to list here).

* Module language: introduction of a "with module" notation over
signatures for concise sharing of all type components of a signature;
better support for concrete types in signatures.

* Native-code compiler: the Intel 386 version has been ported to
NextStep and FreeBSD, and generates better code (especially for
floats)

* Tools and libraries: the Caml Light profiler and library for
arbitrary-precision arithmetic have been ported (thanks to John
Malecki and Victor Manuel Gulias Fernandez); better docs for the Unix
and regexp libraries.

Caml Special Light 1.07 (20 Sep 1995):
--------------------------------------

* Syntax: optional ;; allowed in compilation units and structures
(back by popular demand)

* cslopt:
generic handling of float arrays fixed
direct function application when the function expr is not a path fixed
compilation of "let rec" over values fixed
multiple definitions of a value name in a module correctly handled
no calls to ranlib in Solaris

* csltop: #trace now working

* Standard library: added List.memq; documentation of Array fixed.

Caml Special Light 1.06 (12 Sep 1995):
--------------------------------------

* First public release.<|MERGE_RESOLUTION|>--- conflicted
+++ resolved
@@ -60,14 +60,9 @@
 - #9280: Micro-optimise allocations on amd64 to save a register.
   (Stephen Dolan, review by Xavier Leroy)
 
-<<<<<<< HEAD
 - #9316, #9443: Use typing information from Clambda for mutable Cmm variables.
   (Stephen Dolan, review by Vincent Laviron, Guillaume Bury, Xavier Leroy,
   and Gabriel Scherer)
-=======
-- #9316: Use typing information from Clambda for mutable Cmm variables.
-  (Stephen Dolan, review by Vincent Laviron, Guillaume Bury and Xavier Leroy)
->>>>>>> abeaef92
 
 ### Code generation and optimizations:
 
