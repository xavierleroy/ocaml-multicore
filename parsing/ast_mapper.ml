(**************************************************************************)
(*                                                                        *)
(*                                 OCaml                                  *)
(*                                                                        *)
(*                         Alain Frisch, LexiFi                           *)
(*                                                                        *)
(*   Copyright 2012 Institut National de Recherche en Informatique et     *)
(*     en Automatique.                                                    *)
(*                                                                        *)
(*   All rights reserved.  This file is distributed under the terms of    *)
(*   the GNU Lesser General Public License version 2.1, with the          *)
(*   special exception on linking described in the file LICENSE.          *)
(*                                                                        *)
(**************************************************************************)

(* A generic Parsetree mapping class *)

(*
[@@@ocaml.warning "+9"]
  (* Ensure that record patterns don't miss any field. *)
*)

open Parsetree
open Ast_helper
open Location

module String = Misc.Stdlib.String

type mapper = {
  attribute: mapper -> attribute -> attribute;
  attributes: mapper -> attribute list -> attribute list;
  binding_op: mapper -> binding_op -> binding_op;
  case: mapper -> case -> case;
  cases: mapper -> case list -> case list;
  class_declaration: mapper -> class_declaration -> class_declaration;
  class_description: mapper -> class_description -> class_description;
  class_expr: mapper -> class_expr -> class_expr;
  class_field: mapper -> class_field -> class_field;
  class_signature: mapper -> class_signature -> class_signature;
  class_structure: mapper -> class_structure -> class_structure;
  class_type: mapper -> class_type -> class_type;
  class_type_declaration: mapper -> class_type_declaration
                          -> class_type_declaration;
  class_type_field: mapper -> class_type_field -> class_type_field;
  constructor_declaration: mapper -> constructor_declaration
                           -> constructor_declaration;
  expr: mapper -> expression -> expression;
  extension: mapper -> extension -> extension;
  extension_constructor: mapper -> extension_constructor
                         -> extension_constructor;
  include_declaration: mapper -> include_declaration -> include_declaration;
  include_description: mapper -> include_description -> include_description;
  label_declaration: mapper -> label_declaration -> label_declaration;
  location: mapper -> Location.t -> Location.t;
  module_binding: mapper -> module_binding -> module_binding;
  module_declaration: mapper -> module_declaration -> module_declaration;
  module_substitution: mapper -> module_substitution -> module_substitution;
  module_expr: mapper -> module_expr -> module_expr;
  module_type: mapper -> module_type -> module_type;
  module_type_declaration: mapper -> module_type_declaration
                           -> module_type_declaration;
  open_declaration: mapper -> open_declaration -> open_declaration;
  open_description: mapper -> open_description -> open_description;
  pat: mapper -> pattern -> pattern;
  payload: mapper -> payload -> payload;
  signature: mapper -> signature -> signature;
  signature_item: mapper -> signature_item -> signature_item;
  structure: mapper -> structure -> structure;
  structure_item: mapper -> structure_item -> structure_item;
  typ: mapper -> core_type -> core_type;
  type_declaration: mapper -> type_declaration -> type_declaration;
  type_extension: mapper -> type_extension -> type_extension;
  type_exception: mapper -> type_exception -> type_exception;
  type_kind: mapper -> type_kind -> type_kind;
  value_binding: mapper -> value_binding -> value_binding;
  value_description: mapper -> value_description -> value_description;
  with_constraint: mapper -> with_constraint -> with_constraint;
}

let map_fst f (x, y) = (f x, y)
let map_snd f (x, y) = (x, f y)
let map_tuple f1 f2 (x, y) = (f1 x, f2 y)
let map_tuple3 f1 f2 f3 (x, y, z) = (f1 x, f2 y, f3 z)
let map_opt f = function None -> None | Some x -> Some (f x)

let map_loc sub {loc; txt} = {loc = sub.location sub loc; txt}

module T = struct
  (* Type expressions for the core language *)

  let row_field sub {
      prf_desc;
      prf_loc;
      prf_attributes;
    } =
    let loc = sub.location sub prf_loc in
    let attrs = sub.attributes sub prf_attributes in
    let desc = match prf_desc with
      | Rtag (l, b, tl) -> Rtag (map_loc sub l, b, List.map (sub.typ sub) tl)
      | Rinherit t -> Rinherit (sub.typ sub t)
    in
    Rf.mk ~loc ~attrs desc

  let object_field sub {
      pof_desc;
      pof_loc;
      pof_attributes;
    } =
    let loc = sub.location sub pof_loc in
    let attrs = sub.attributes sub pof_attributes in
    let desc = match pof_desc with
      | Otag (l, t) -> Otag (map_loc sub l, sub.typ sub t)
      | Oinherit t -> Oinherit (sub.typ sub t)
    in
    Of.mk ~loc ~attrs desc

  let map sub {ptyp_desc = desc; ptyp_loc = loc; ptyp_attributes = attrs} =
    let open Typ in
    let loc = sub.location sub loc in
    let attrs = sub.attributes sub attrs in
    match desc with
    | Ptyp_any -> any ~loc ~attrs ()
    | Ptyp_var s -> var ~loc ~attrs s
    | Ptyp_arrow (lab, t1, t2) ->
        arrow ~loc ~attrs lab (sub.typ sub t1) (sub.typ sub t2)
    | Ptyp_tuple tyl -> tuple ~loc ~attrs (List.map (sub.typ sub) tyl)
    | Ptyp_constr (lid, tl) ->
        constr ~loc ~attrs (map_loc sub lid) (List.map (sub.typ sub) tl)
    | Ptyp_object (l, o) ->
        object_ ~loc ~attrs (List.map (object_field sub) l) o
    | Ptyp_class (lid, tl) ->
        class_ ~loc ~attrs (map_loc sub lid) (List.map (sub.typ sub) tl)
    | Ptyp_alias (t, s) -> alias ~loc ~attrs (sub.typ sub t) s
    | Ptyp_variant (rl, b, ll) ->
        variant ~loc ~attrs (List.map (row_field sub) rl) b ll
    | Ptyp_poly (sl, t) -> poly ~loc ~attrs
                             (List.map (map_loc sub) sl) (sub.typ sub t)
    | Ptyp_package (lid, l) ->
        package ~loc ~attrs (map_loc sub lid)
          (List.map (map_tuple (map_loc sub) (sub.typ sub)) l)
    | Ptyp_extension x -> extension ~loc ~attrs (sub.extension sub x)

  let map_type_declaration sub
      {ptype_name; ptype_params; ptype_cstrs;
       ptype_kind;
       ptype_private;
       ptype_manifest;
       ptype_attributes;
       ptype_loc} =
    let loc = sub.location sub ptype_loc in
    let attrs = sub.attributes sub ptype_attributes in
    Type.mk ~loc ~attrs (map_loc sub ptype_name)
      ~params:(List.map (map_fst (sub.typ sub)) ptype_params)
      ~priv:ptype_private
      ~cstrs:(List.map
                (map_tuple3 (sub.typ sub) (sub.typ sub) (sub.location sub))
                ptype_cstrs)
      ~kind:(sub.type_kind sub ptype_kind)
      ?manifest:(map_opt (sub.typ sub) ptype_manifest)

  let map_type_kind sub = function
    | Ptype_abstract -> Ptype_abstract
    | Ptype_variant l ->
        Ptype_variant (List.map (sub.constructor_declaration sub) l)
    | Ptype_record l -> Ptype_record (List.map (sub.label_declaration sub) l)
    | Ptype_open -> Ptype_open

  let map_constructor_arguments sub = function
    | Pcstr_tuple l -> Pcstr_tuple (List.map (sub.typ sub) l)
    | Pcstr_record l ->
        Pcstr_record (List.map (sub.label_declaration sub) l)

  let map_type_extension sub
      {ptyext_path; ptyext_params;
       ptyext_constructors;
       ptyext_private;
       ptyext_loc;
       ptyext_attributes} =
    let loc = sub.location sub ptyext_loc in
    let attrs = sub.attributes sub ptyext_attributes in
    Te.mk ~loc ~attrs
      (map_loc sub ptyext_path)
      (List.map (sub.extension_constructor sub) ptyext_constructors)
      ~params:(List.map (map_fst (sub.typ sub)) ptyext_params)
      ~priv:ptyext_private

  let map_type_exception sub
      {ptyexn_constructor; ptyexn_loc; ptyexn_attributes} =
    let loc = sub.location sub ptyexn_loc in
    let attrs = sub.attributes sub ptyexn_attributes in
    Te.mk_exception ~loc ~attrs
      (sub.extension_constructor sub ptyexn_constructor)

  let map_extension_constructor_kind sub = function
      Pext_decl(ctl, cto) ->
        Pext_decl(map_constructor_arguments sub ctl, map_opt (sub.typ sub) cto)
    | Pext_rebind li ->
        Pext_rebind (map_loc sub li)

  let map_extension_constructor sub
      {pext_name;
       pext_kind;
       pext_loc;
       pext_attributes} =
    let loc = sub.location sub pext_loc in
    let attrs = sub.attributes sub pext_attributes in
    Te.constructor ~loc ~attrs
      (map_loc sub pext_name)
      (map_extension_constructor_kind sub pext_kind)

end

module CT = struct
  (* Type expressions for the class language *)

  let map sub {pcty_loc = loc; pcty_desc = desc; pcty_attributes = attrs} =
    let open Cty in
    let loc = sub.location sub loc in
    let attrs = sub.attributes sub attrs in
    match desc with
    | Pcty_constr (lid, tys) ->
        constr ~loc ~attrs (map_loc sub lid) (List.map (sub.typ sub) tys)
    | Pcty_signature x -> signature ~loc ~attrs (sub.class_signature sub x)
    | Pcty_arrow (lab, t, ct) ->
        arrow ~loc ~attrs lab (sub.typ sub t) (sub.class_type sub ct)
    | Pcty_extension x -> extension ~loc ~attrs (sub.extension sub x)
    | Pcty_open (o, ct) ->
        open_ ~loc ~attrs (sub.open_description sub o) (sub.class_type sub ct)

  let map_field sub {pctf_desc = desc; pctf_loc = loc; pctf_attributes = attrs}
    =
    let open Ctf in
    let loc = sub.location sub loc in
    let attrs = sub.attributes sub attrs in
    match desc with
    | Pctf_inherit ct -> inherit_ ~loc ~attrs (sub.class_type sub ct)
    | Pctf_val (s, m, v, t) ->
        val_ ~loc ~attrs (map_loc sub s) m v (sub.typ sub t)
    | Pctf_method (s, p, v, t) ->
        method_ ~loc ~attrs (map_loc sub s) p v (sub.typ sub t)
    | Pctf_constraint (t1, t2) ->
        constraint_ ~loc ~attrs (sub.typ sub t1) (sub.typ sub t2)
    | Pctf_attribute x -> attribute ~loc (sub.attribute sub x)
    | Pctf_extension x -> extension ~loc ~attrs (sub.extension sub x)

  let map_signature sub {pcsig_self; pcsig_fields} =
    Csig.mk
      (sub.typ sub pcsig_self)
      (List.map (sub.class_type_field sub) pcsig_fields)
end

let map_functor_param sub = function
  | Unit -> Unit
  | Named (s, mt) -> Named (map_loc sub s, sub.module_type sub mt)

module MT = struct
  (* Type expressions for the module language *)

  let map sub {pmty_desc = desc; pmty_loc = loc; pmty_attributes = attrs} =
    let open Mty in
    let loc = sub.location sub loc in
    let attrs = sub.attributes sub attrs in
    match desc with
    | Pmty_ident s -> ident ~loc ~attrs (map_loc sub s)
    | Pmty_alias s -> alias ~loc ~attrs (map_loc sub s)
    | Pmty_signature sg -> signature ~loc ~attrs (sub.signature sub sg)
    | Pmty_functor (param, mt) ->
        functor_ ~loc ~attrs
          (map_functor_param sub param)
          (sub.module_type sub mt)
    | Pmty_with (mt, l) ->
        with_ ~loc ~attrs (sub.module_type sub mt)
          (List.map (sub.with_constraint sub) l)
    | Pmty_typeof me -> typeof_ ~loc ~attrs (sub.module_expr sub me)
    | Pmty_extension x -> extension ~loc ~attrs (sub.extension sub x)

  let map_with_constraint sub = function
    | Pwith_type (lid, d) ->
        Pwith_type (map_loc sub lid, sub.type_declaration sub d)
    | Pwith_module (lid, lid2) ->
        Pwith_module (map_loc sub lid, map_loc sub lid2)
    | Pwith_typesubst (lid, d) ->
        Pwith_typesubst (map_loc sub lid, sub.type_declaration sub d)
    | Pwith_modsubst (s, lid) ->
        Pwith_modsubst (map_loc sub s, map_loc sub lid)

  let map_signature_item sub {psig_desc = desc; psig_loc = loc} =
    let open Sig in
    let loc = sub.location sub loc in
    match desc with
    | Psig_value vd -> value ~loc (sub.value_description sub vd)
    | Psig_type (rf, l) ->
        type_ ~loc rf (List.map (sub.type_declaration sub) l)
    | Psig_typesubst l ->
        type_subst ~loc (List.map (sub.type_declaration sub) l)
    | Psig_typext te -> type_extension ~loc (sub.type_extension sub te)
<<<<<<< HEAD
    | Psig_exception ed -> exception_ ~loc (sub.extension_constructor sub ed)
=======
    | Psig_effect ed -> effect_ ~loc (sub.effect_constructor sub ed)
    | Psig_exception ed -> exception_ ~loc (sub.type_exception sub ed)
>>>>>>> d658899e
    | Psig_module x -> module_ ~loc (sub.module_declaration sub x)
    | Psig_modsubst x -> mod_subst ~loc (sub.module_substitution sub x)
    | Psig_recmodule l ->
        rec_module ~loc (List.map (sub.module_declaration sub) l)
    | Psig_modtype x -> modtype ~loc (sub.module_type_declaration sub x)
    | Psig_open x -> open_ ~loc (sub.open_description sub x)
    | Psig_include x -> include_ ~loc (sub.include_description sub x)
    | Psig_class l -> class_ ~loc (List.map (sub.class_description sub) l)
    | Psig_class_type l ->
        class_type ~loc (List.map (sub.class_type_declaration sub) l)
    | Psig_extension (x, attrs) ->
        let attrs = sub.attributes sub attrs in
        extension ~loc ~attrs (sub.extension sub x)
    | Psig_attribute x -> attribute ~loc (sub.attribute sub x)
end


module M = struct
  (* Value expressions for the module language *)

  let map sub {pmod_loc = loc; pmod_desc = desc; pmod_attributes = attrs} =
    let open Mod in
    let loc = sub.location sub loc in
    let attrs = sub.attributes sub attrs in
    match desc with
    | Pmod_ident x -> ident ~loc ~attrs (map_loc sub x)
    | Pmod_structure str -> structure ~loc ~attrs (sub.structure sub str)
    | Pmod_functor (param, body) ->
        functor_ ~loc ~attrs
          (map_functor_param sub param)
          (sub.module_expr sub body)
    | Pmod_apply (m1, m2) ->
        apply ~loc ~attrs (sub.module_expr sub m1) (sub.module_expr sub m2)
    | Pmod_constraint (m, mty) ->
        constraint_ ~loc ~attrs (sub.module_expr sub m)
                    (sub.module_type sub mty)
    | Pmod_unpack e -> unpack ~loc ~attrs (sub.expr sub e)
    | Pmod_extension x -> extension ~loc ~attrs (sub.extension sub x)

  let map_structure_item sub {pstr_loc = loc; pstr_desc = desc} =
    let open Str in
    let loc = sub.location sub loc in
    match desc with
    | Pstr_eval (x, attrs) ->
        let attrs = sub.attributes sub attrs in
        eval ~loc ~attrs (sub.expr sub x)
    | Pstr_value (r, vbs) -> value ~loc r (List.map (sub.value_binding sub) vbs)
    | Pstr_primitive vd -> primitive ~loc (sub.value_description sub vd)
    | Pstr_type (rf, l) -> type_ ~loc rf (List.map (sub.type_declaration sub) l)
    | Pstr_typext te -> type_extension ~loc (sub.type_extension sub te)
<<<<<<< HEAD
    | Pstr_exception ed -> exception_ ~loc (sub.extension_constructor sub ed)
=======
    | Pstr_effect ed -> effect_ ~loc (sub.effect_constructor sub ed)
    | Pstr_exception ed -> exception_ ~loc (sub.type_exception sub ed)
>>>>>>> d658899e
    | Pstr_module x -> module_ ~loc (sub.module_binding sub x)
    | Pstr_recmodule l -> rec_module ~loc (List.map (sub.module_binding sub) l)
    | Pstr_modtype x -> modtype ~loc (sub.module_type_declaration sub x)
    | Pstr_open x -> open_ ~loc (sub.open_declaration sub x)
    | Pstr_class l -> class_ ~loc (List.map (sub.class_declaration sub) l)
    | Pstr_class_type l ->
        class_type ~loc (List.map (sub.class_type_declaration sub) l)
    | Pstr_include x -> include_ ~loc (sub.include_declaration sub x)
    | Pstr_extension (x, attrs) ->
        let attrs = sub.attributes sub attrs in
        extension ~loc ~attrs (sub.extension sub x)
    | Pstr_attribute x -> attribute ~loc (sub.attribute sub x)
end

module E = struct
  (* Value expressions for the core language *)

  let map sub {pexp_loc = loc; pexp_desc = desc; pexp_attributes = attrs} =
    let open Exp in
    let loc = sub.location sub loc in
    let attrs = sub.attributes sub attrs in
    match desc with
    | Pexp_ident x -> ident ~loc ~attrs (map_loc sub x)
    | Pexp_constant x -> constant ~loc ~attrs x
    | Pexp_let (r, vbs, e) ->
        let_ ~loc ~attrs r (List.map (sub.value_binding sub) vbs)
          (sub.expr sub e)
    | Pexp_fun (lab, def, p, e) ->
        fun_ ~loc ~attrs lab (map_opt (sub.expr sub) def) (sub.pat sub p)
          (sub.expr sub e)
    | Pexp_function pel -> function_ ~loc ~attrs (sub.cases sub pel)
    | Pexp_apply (e, l) ->
        apply ~loc ~attrs (sub.expr sub e) (List.map (map_snd (sub.expr sub)) l)
    | Pexp_match (e, pel) ->
        match_ ~loc ~attrs (sub.expr sub e) (sub.cases sub pel)
    | Pexp_try (e, pel) -> try_ ~loc ~attrs (sub.expr sub e) (sub.cases sub pel)
    | Pexp_tuple el -> tuple ~loc ~attrs (List.map (sub.expr sub) el)
    | Pexp_construct (lid, arg) ->
        construct ~loc ~attrs (map_loc sub lid) (map_opt (sub.expr sub) arg)
    | Pexp_variant (lab, eo) ->
        variant ~loc ~attrs lab (map_opt (sub.expr sub) eo)
    | Pexp_record (l, eo) ->
        record ~loc ~attrs (List.map (map_tuple (map_loc sub) (sub.expr sub)) l)
          (map_opt (sub.expr sub) eo)
    | Pexp_field (e, lid) ->
        field ~loc ~attrs (sub.expr sub e) (map_loc sub lid)
    | Pexp_setfield (e1, lid, e2) ->
        setfield ~loc ~attrs (sub.expr sub e1) (map_loc sub lid)
          (sub.expr sub e2)
    | Pexp_array el -> array ~loc ~attrs (List.map (sub.expr sub) el)
    | Pexp_ifthenelse (e1, e2, e3) ->
        ifthenelse ~loc ~attrs (sub.expr sub e1) (sub.expr sub e2)
          (map_opt (sub.expr sub) e3)
    | Pexp_sequence (e1, e2) ->
        sequence ~loc ~attrs (sub.expr sub e1) (sub.expr sub e2)
    | Pexp_while (e1, e2) ->
        while_ ~loc ~attrs (sub.expr sub e1) (sub.expr sub e2)
    | Pexp_for (p, e1, e2, d, e3) ->
        for_ ~loc ~attrs (sub.pat sub p) (sub.expr sub e1) (sub.expr sub e2) d
          (sub.expr sub e3)
    | Pexp_coerce (e, t1, t2) ->
        coerce ~loc ~attrs (sub.expr sub e) (map_opt (sub.typ sub) t1)
          (sub.typ sub t2)
    | Pexp_constraint (e, t) ->
        constraint_ ~loc ~attrs (sub.expr sub e) (sub.typ sub t)
    | Pexp_send (e, s) ->
        send ~loc ~attrs (sub.expr sub e) (map_loc sub s)
    | Pexp_new lid -> new_ ~loc ~attrs (map_loc sub lid)
    | Pexp_setinstvar (s, e) ->
        setinstvar ~loc ~attrs (map_loc sub s) (sub.expr sub e)
    | Pexp_override sel ->
        override ~loc ~attrs
          (List.map (map_tuple (map_loc sub) (sub.expr sub)) sel)
    | Pexp_letmodule (s, me, e) ->
        letmodule ~loc ~attrs (map_loc sub s) (sub.module_expr sub me)
          (sub.expr sub e)
    | Pexp_letexception (cd, e) ->
        letexception ~loc ~attrs
          (sub.extension_constructor sub cd)
          (sub.expr sub e)
    | Pexp_assert e -> assert_ ~loc ~attrs (sub.expr sub e)
    | Pexp_lazy e -> lazy_ ~loc ~attrs (sub.expr sub e)
    | Pexp_poly (e, t) ->
        poly ~loc ~attrs (sub.expr sub e) (map_opt (sub.typ sub) t)
    | Pexp_object cls -> object_ ~loc ~attrs (sub.class_structure sub cls)
    | Pexp_newtype (s, e) ->
        newtype ~loc ~attrs (map_loc sub s) (sub.expr sub e)
    | Pexp_pack me -> pack ~loc ~attrs (sub.module_expr sub me)
    | Pexp_open (o, e) ->
        open_ ~loc ~attrs (sub.open_declaration sub o) (sub.expr sub e)
    | Pexp_letop {let_; ands; body} ->
        letop ~loc ~attrs (sub.binding_op sub let_)
          (List.map (sub.binding_op sub) ands) (sub.expr sub body)
    | Pexp_extension x -> extension ~loc ~attrs (sub.extension sub x)
    | Pexp_unreachable -> unreachable ~loc ~attrs ()

  let map_binding_op sub {pbop_op; pbop_pat; pbop_exp; pbop_loc} =
    let open Exp in
    let op = map_loc sub pbop_op in
    let pat = sub.pat sub pbop_pat in
    let exp = sub.expr sub pbop_exp in
    let loc = sub.location sub pbop_loc in
    binding_op op pat exp loc

end

module P = struct
  (* Patterns *)

  let map sub {ppat_desc = desc; ppat_loc = loc; ppat_attributes = attrs} =
    let open Pat in
    let loc = sub.location sub loc in
    let attrs = sub.attributes sub attrs in
    match desc with
    | Ppat_any -> any ~loc ~attrs ()
    | Ppat_var s -> var ~loc ~attrs (map_loc sub s)
    | Ppat_alias (p, s) -> alias ~loc ~attrs (sub.pat sub p) (map_loc sub s)
    | Ppat_constant c -> constant ~loc ~attrs c
    | Ppat_interval (c1, c2) -> interval ~loc ~attrs c1 c2
    | Ppat_tuple pl -> tuple ~loc ~attrs (List.map (sub.pat sub) pl)
    | Ppat_construct (l, p) ->
        construct ~loc ~attrs (map_loc sub l) (map_opt (sub.pat sub) p)
    | Ppat_variant (l, p) -> variant ~loc ~attrs l (map_opt (sub.pat sub) p)
    | Ppat_record (lpl, cf) ->
        record ~loc ~attrs
               (List.map (map_tuple (map_loc sub) (sub.pat sub)) lpl) cf
    | Ppat_array pl -> array ~loc ~attrs (List.map (sub.pat sub) pl)
    | Ppat_or (p1, p2) -> or_ ~loc ~attrs (sub.pat sub p1) (sub.pat sub p2)
    | Ppat_constraint (p, t) ->
        constraint_ ~loc ~attrs (sub.pat sub p) (sub.typ sub t)
    | Ppat_type s -> type_ ~loc ~attrs (map_loc sub s)
    | Ppat_lazy p -> lazy_ ~loc ~attrs (sub.pat sub p)
    | Ppat_unpack s -> unpack ~loc ~attrs (map_loc sub s)
    | Ppat_open (lid,p) -> open_ ~loc ~attrs (map_loc sub lid) (sub.pat sub p)
    | Ppat_exception p -> exception_ ~loc ~attrs (sub.pat sub p)
    | Ppat_extension x -> extension ~loc ~attrs (sub.extension sub x)
end

module CE = struct
  (* Value expressions for the class language *)

  let map sub {pcl_loc = loc; pcl_desc = desc; pcl_attributes = attrs} =
    let open Cl in
    let loc = sub.location sub loc in
    let attrs = sub.attributes sub attrs in
    match desc with
    | Pcl_constr (lid, tys) ->
        constr ~loc ~attrs (map_loc sub lid) (List.map (sub.typ sub) tys)
    | Pcl_structure s ->
        structure ~loc ~attrs (sub.class_structure sub s)
    | Pcl_fun (lab, e, p, ce) ->
        fun_ ~loc ~attrs lab
          (map_opt (sub.expr sub) e)
          (sub.pat sub p)
          (sub.class_expr sub ce)
    | Pcl_apply (ce, l) ->
        apply ~loc ~attrs (sub.class_expr sub ce)
          (List.map (map_snd (sub.expr sub)) l)
    | Pcl_let (r, vbs, ce) ->
        let_ ~loc ~attrs r (List.map (sub.value_binding sub) vbs)
          (sub.class_expr sub ce)
    | Pcl_constraint (ce, ct) ->
        constraint_ ~loc ~attrs (sub.class_expr sub ce) (sub.class_type sub ct)
    | Pcl_extension x -> extension ~loc ~attrs (sub.extension sub x)
    | Pcl_open (o, ce) ->
        open_ ~loc ~attrs (sub.open_description sub o) (sub.class_expr sub ce)

  let map_kind sub = function
    | Cfk_concrete (o, e) -> Cfk_concrete (o, sub.expr sub e)
    | Cfk_virtual t -> Cfk_virtual (sub.typ sub t)

  let map_field sub {pcf_desc = desc; pcf_loc = loc; pcf_attributes = attrs} =
    let open Cf in
    let loc = sub.location sub loc in
    let attrs = sub.attributes sub attrs in
    match desc with
    | Pcf_inherit (o, ce, s) ->
        inherit_ ~loc ~attrs o (sub.class_expr sub ce)
          (map_opt (map_loc sub) s)
    | Pcf_val (s, m, k) -> val_ ~loc ~attrs (map_loc sub s) m (map_kind sub k)
    | Pcf_method (s, p, k) ->
        method_ ~loc ~attrs (map_loc sub s) p (map_kind sub k)
    | Pcf_constraint (t1, t2) ->
        constraint_ ~loc ~attrs (sub.typ sub t1) (sub.typ sub t2)
    | Pcf_initializer e -> initializer_ ~loc ~attrs (sub.expr sub e)
    | Pcf_attribute x -> attribute ~loc (sub.attribute sub x)
    | Pcf_extension x -> extension ~loc ~attrs (sub.extension sub x)

  let map_structure sub {pcstr_self; pcstr_fields} =
    {
      pcstr_self = sub.pat sub pcstr_self;
      pcstr_fields = List.map (sub.class_field sub) pcstr_fields;
    }

  let class_infos sub f {pci_virt; pci_params = pl; pci_name; pci_expr;
                         pci_loc; pci_attributes} =
    let loc = sub.location sub pci_loc in
    let attrs = sub.attributes sub pci_attributes in
    Ci.mk ~loc ~attrs
     ~virt:pci_virt
     ~params:(List.map (map_fst (sub.typ sub)) pl)
      (map_loc sub pci_name)
      (f pci_expr)
end

(* Now, a generic AST mapper, to be extended to cover all kinds and
   cases of the OCaml grammar.  The default behavior of the mapper is
   the identity. *)

let default_mapper =
  {
    structure = (fun this l -> List.map (this.structure_item this) l);
    structure_item = M.map_structure_item;
    module_expr = M.map;
    signature = (fun this l -> List.map (this.signature_item this) l);
    signature_item = MT.map_signature_item;
    module_type = MT.map;
    with_constraint = MT.map_with_constraint;
    class_declaration =
      (fun this -> CE.class_infos this (this.class_expr this));
    class_expr = CE.map;
    class_field = CE.map_field;
    class_structure = CE.map_structure;
    class_type = CT.map;
    class_type_field = CT.map_field;
    class_signature = CT.map_signature;
    class_type_declaration =
      (fun this -> CE.class_infos this (this.class_type this));
    class_description =
      (fun this -> CE.class_infos this (this.class_type this));
    type_declaration = T.map_type_declaration;
    type_kind = T.map_type_kind;
    typ = T.map;
    type_extension = T.map_type_extension;
    type_exception = T.map_type_exception;
    extension_constructor = T.map_extension_constructor;
    value_description =
      (fun this {pval_name; pval_type; pval_prim; pval_loc;
                 pval_attributes} ->
        Val.mk
          (map_loc this pval_name)
          (this.typ this pval_type)
          ~attrs:(this.attributes this pval_attributes)
          ~loc:(this.location this pval_loc)
          ~prim:pval_prim
      );

    pat = P.map;
    expr = E.map;
    binding_op = E.map_binding_op;

    module_declaration =
      (fun this {pmd_name; pmd_type; pmd_attributes; pmd_loc} ->
         Md.mk
           (map_loc this pmd_name)
           (this.module_type this pmd_type)
           ~attrs:(this.attributes this pmd_attributes)
           ~loc:(this.location this pmd_loc)
      );

    module_substitution =
      (fun this {pms_name; pms_manifest; pms_attributes; pms_loc} ->
         Ms.mk
           (map_loc this pms_name)
           (map_loc this pms_manifest)
           ~attrs:(this.attributes this pms_attributes)
           ~loc:(this.location this pms_loc)
      );

    module_type_declaration =
      (fun this {pmtd_name; pmtd_type; pmtd_attributes; pmtd_loc} ->
         Mtd.mk
           (map_loc this pmtd_name)
           ?typ:(map_opt (this.module_type this) pmtd_type)
           ~attrs:(this.attributes this pmtd_attributes)
           ~loc:(this.location this pmtd_loc)
      );

    module_binding =
      (fun this {pmb_name; pmb_expr; pmb_attributes; pmb_loc} ->
         Mb.mk (map_loc this pmb_name) (this.module_expr this pmb_expr)
           ~attrs:(this.attributes this pmb_attributes)
           ~loc:(this.location this pmb_loc)
      );


    open_declaration =
      (fun this {popen_expr; popen_override; popen_attributes; popen_loc} ->
         Opn.mk (this.module_expr this popen_expr)
           ~override:popen_override
           ~loc:(this.location this popen_loc)
           ~attrs:(this.attributes this popen_attributes)
      );

    open_description =
      (fun this {popen_expr; popen_override; popen_attributes; popen_loc} ->
         Opn.mk (map_loc this popen_expr)
           ~override:popen_override
           ~loc:(this.location this popen_loc)
           ~attrs:(this.attributes this popen_attributes)
      );

    include_description =
      (fun this {pincl_mod; pincl_attributes; pincl_loc} ->
         Incl.mk (this.module_type this pincl_mod)
           ~loc:(this.location this pincl_loc)
           ~attrs:(this.attributes this pincl_attributes)
      );

    include_declaration =
      (fun this {pincl_mod; pincl_attributes; pincl_loc} ->
         Incl.mk (this.module_expr this pincl_mod)
           ~loc:(this.location this pincl_loc)
           ~attrs:(this.attributes this pincl_attributes)
      );


    value_binding =
      (fun this {pvb_pat; pvb_expr; pvb_attributes; pvb_loc} ->
         Vb.mk
           (this.pat this pvb_pat)
           (this.expr this pvb_expr)
           ~loc:(this.location this pvb_loc)
           ~attrs:(this.attributes this pvb_attributes)
      );


    constructor_declaration =
      (fun this {pcd_name; pcd_args; pcd_res; pcd_loc; pcd_attributes} ->
        Type.constructor
          (map_loc this pcd_name)
          ~args:(T.map_constructor_arguments this pcd_args)
          ?res:(map_opt (this.typ this) pcd_res)
          ~loc:(this.location this pcd_loc)
          ~attrs:(this.attributes this pcd_attributes)
      );

    label_declaration =
      (fun this {pld_name; pld_type; pld_loc; pld_mutable; pld_attributes} ->
         Type.field
           (map_loc this pld_name)
           (this.typ this pld_type)
           ~mut:pld_mutable
           ~loc:(this.location this pld_loc)
           ~attrs:(this.attributes this pld_attributes)
      );

    cases = (fun this l -> List.map (this.case this) l);
    case =
      (fun this {pc_lhs; pc_guard; pc_rhs} ->
         {
           pc_lhs = this.pat this pc_lhs;
           pc_guard = map_opt (this.expr this) pc_guard;
           pc_rhs = this.expr this pc_rhs;
         }
      );



    location = (fun _this l -> l);

    extension = (fun this (s, e) -> (map_loc this s, this.payload this e));
    attribute = (fun this a ->
      {
        attr_name = map_loc this a.attr_name;
        attr_payload = this.payload this a.attr_payload;
        attr_loc = this.location this a.attr_loc
      }
    );
    attributes = (fun this l -> List.map (this.attribute this) l);
    payload =
      (fun this -> function
         | PStr x -> PStr (this.structure this x)
         | PSig x -> PSig (this.signature this x)
         | PTyp x -> PTyp (this.typ this x)
         | PPat (x, g) -> PPat (this.pat this x, map_opt (this.expr this) g)
      );
  }

let extension_of_error {kind; main; sub} =
  if kind <> Location.Report_error then
    raise (Invalid_argument "extension_of_error: expected kind Report_error");
  let str_of_pp pp_msg = Format.asprintf "%t" pp_msg in
  let extension_of_sub sub =
    { loc = sub.loc; txt = "ocaml.error" },
    PStr ([Str.eval (Exp.constant (Pconst_string (str_of_pp sub.txt, None)))])
  in
  { loc = main.loc; txt = "ocaml.error" },
  PStr (Str.eval (Exp.constant (Pconst_string (str_of_pp main.txt, None))) ::
        List.map (fun msg -> Str.extension (extension_of_sub msg)) sub)

let attribute_of_warning loc s =
  Attr.mk
    {loc; txt = "ocaml.ppwarning" }
    (PStr ([Str.eval ~loc (Exp.constant (Pconst_string (s, None)))]))

let cookies = ref String.Map.empty

let get_cookie k =
  try Some (String.Map.find k !cookies)
  with Not_found -> None

let set_cookie k v =
  cookies := String.Map.add k v !cookies

let tool_name_ref = ref "_none_"

let tool_name () = !tool_name_ref


module PpxContext = struct
  open Longident
  open Asttypes
  open Ast_helper

  let lid name = { txt = Lident name; loc = Location.none }

  let make_string x = Exp.constant (Pconst_string (x, None))

  let make_bool x =
    if x
    then Exp.construct (lid "true") None
    else Exp.construct (lid "false") None

  let rec make_list f lst =
    match lst with
    | x :: rest ->
      Exp.construct (lid "::") (Some (Exp.tuple [f x; make_list f rest]))
    | [] ->
      Exp.construct (lid "[]") None

  let make_pair f1 f2 (x1, x2) =
    Exp.tuple [f1 x1; f2 x2]

  let make_option f opt =
    match opt with
    | Some x -> Exp.construct (lid "Some") (Some (f x))
    | None   -> Exp.construct (lid "None") None

  let get_cookies () =
    lid "cookies",
    make_list (make_pair make_string (fun x -> x))
      (String.Map.bindings !cookies)

  let mk fields =
    {
      attr_name = { txt = "ocaml.ppx.context"; loc = Location.none };
      attr_payload = Parsetree.PStr [Str.eval (Exp.record fields None)];
      attr_loc = Location.none
    }

  let make ~tool_name () =
    let fields =
      [
        lid "tool_name",    make_string tool_name;
        lid "include_dirs", make_list make_string !Clflags.include_dirs;
        lid "load_path",    make_list make_string (Load_path.get_paths ());
        lid "open_modules", make_list make_string !Clflags.open_modules;
        lid "for_package",  make_option make_string !Clflags.for_package;
        lid "debug",        make_bool !Clflags.debug;
        lid "use_threads",  make_bool !Clflags.use_threads;
        lid "use_vmthreads", make_bool false;
        lid "recursive_types", make_bool !Clflags.recursive_types;
        lid "principal", make_bool !Clflags.principal;
        lid "transparent_modules", make_bool !Clflags.transparent_modules;
        lid "unboxed_types", make_bool !Clflags.unboxed_types;
        lid "unsafe_string", make_bool !Clflags.unsafe_string;
        get_cookies ()
      ]
    in
    mk fields

  let get_fields = function
    | PStr [{pstr_desc = Pstr_eval
                 ({ pexp_desc = Pexp_record (fields, None) }, [])}] ->
        fields
    | _ ->
        raise_errorf "Internal error: invalid [@@@ocaml.ppx.context] syntax"

  let restore fields =
    let field name payload =
      let rec get_string = function
        | { pexp_desc = Pexp_constant (Pconst_string (str, None)) } -> str
        | _ -> raise_errorf "Internal error: invalid [@@@ocaml.ppx.context \
                             { %s }] string syntax" name
      and get_bool pexp =
        match pexp with
        | {pexp_desc = Pexp_construct ({txt = Longident.Lident "true"},
                                       None)} ->
            true
        | {pexp_desc = Pexp_construct ({txt = Longident.Lident "false"},
                                       None)} ->
            false
        | _ -> raise_errorf "Internal error: invalid [@@@ocaml.ppx.context \
                             { %s }] bool syntax" name
      and get_list elem = function
        | {pexp_desc =
             Pexp_construct ({txt = Longident.Lident "::"},
                             Some {pexp_desc = Pexp_tuple [exp; rest]}) } ->
            elem exp :: get_list elem rest
        | {pexp_desc =
             Pexp_construct ({txt = Longident.Lident "[]"}, None)} ->
            []
        | _ -> raise_errorf "Internal error: invalid [@@@ocaml.ppx.context \
                             { %s }] list syntax" name
      and get_pair f1 f2 = function
        | {pexp_desc = Pexp_tuple [e1; e2]} ->
            (f1 e1, f2 e2)
        | _ -> raise_errorf "Internal error: invalid [@@@ocaml.ppx.context \
                             { %s }] pair syntax" name
      and get_option elem = function
        | { pexp_desc =
              Pexp_construct ({ txt = Longident.Lident "Some" }, Some exp) } ->
            Some (elem exp)
        | { pexp_desc =
              Pexp_construct ({ txt = Longident.Lident "None" }, None) } ->
            None
        | _ -> raise_errorf "Internal error: invalid [@@@ocaml.ppx.context \
                             { %s }] option syntax" name
      in
      match name with
      | "tool_name" ->
          tool_name_ref := get_string payload
      | "include_dirs" ->
          Clflags.include_dirs := get_list get_string payload
      | "load_path" ->
          Load_path.init (get_list get_string payload)
      | "open_modules" ->
          Clflags.open_modules := get_list get_string payload
      | "for_package" ->
          Clflags.for_package := get_option get_string payload
      | "debug" ->
          Clflags.debug := get_bool payload
      | "use_threads" ->
          Clflags.use_threads := get_bool payload
      | "use_vmthreads" ->
          if get_bool payload then
            raise_errorf "Internal error: vmthreads not supported after 4.09.0"
      | "recursive_types" ->
          Clflags.recursive_types := get_bool payload
      | "principal" ->
          Clflags.principal := get_bool payload
      | "transparent_modules" ->
          Clflags.transparent_modules := get_bool payload
      | "unboxed_types" ->
          Clflags.unboxed_types := get_bool payload
      | "unsafe_string" ->
          Clflags.unsafe_string := get_bool payload
      | "cookies" ->
          let l = get_list (get_pair get_string (fun x -> x)) payload in
          cookies :=
            List.fold_left
              (fun s (k, v) -> String.Map.add k v s) String.Map.empty
              l
      | _ ->
          ()
    in
    List.iter (function ({txt=Lident name}, x) -> field name x | _ -> ()) fields

  let update_cookies fields =
    let fields =
      List.filter
        (function ({txt=Lident "cookies"}, _) -> false | _ -> true)
        fields
    in
    fields @ [get_cookies ()]
end

let ppx_context = PpxContext.make

let extension_of_exn exn =
  match error_of_exn exn with
  | Some (`Ok error) -> extension_of_error error
  | Some `Already_displayed ->
      { loc = Location.none; txt = "ocaml.error" }, PStr []
  | None -> raise exn


let apply_lazy ~source ~target mapper =
  let implem ast =
    let fields, ast =
      match ast with
      | {pstr_desc = Pstr_attribute ({attr_name = {txt = "ocaml.ppx.context"};
                                      attr_payload = x})} :: l ->
          PpxContext.get_fields x, l
      | _ -> [], ast
    in
    PpxContext.restore fields;
    let ast =
      try
        let mapper = mapper () in
        mapper.structure mapper ast
      with exn ->
        [{pstr_desc = Pstr_extension (extension_of_exn exn, []);
          pstr_loc  = Location.none}]
    in
    let fields = PpxContext.update_cookies fields in
    Str.attribute (PpxContext.mk fields) :: ast
  in
  let iface ast =
    let fields, ast =
      match ast with
      | {psig_desc = Psig_attribute ({attr_name = {txt = "ocaml.ppx.context"};
                                      attr_payload = x;
                                      attr_loc = _})} :: l ->
          PpxContext.get_fields x, l
      | _ -> [], ast
    in
    PpxContext.restore fields;
    let ast =
      try
        let mapper = mapper () in
        mapper.signature mapper ast
      with exn ->
        [{psig_desc = Psig_extension (extension_of_exn exn, []);
          psig_loc  = Location.none}]
    in
    let fields = PpxContext.update_cookies fields in
    Sig.attribute (PpxContext.mk fields) :: ast
  in

  let ic = open_in_bin source in
  let magic =
    really_input_string ic (String.length Config.ast_impl_magic_number)
  in

  let rewrite transform =
    Location.input_name := input_value ic;
    let ast = input_value ic in
    close_in ic;
    let ast = transform ast in
    let oc = open_out_bin target in
    output_string oc magic;
    output_value oc !Location.input_name;
    output_value oc ast;
    close_out oc
  and fail () =
    close_in ic;
    failwith "Ast_mapper: OCaml version mismatch or malformed input";
  in

  if magic = Config.ast_impl_magic_number then
    rewrite (implem : structure -> structure)
  else if magic = Config.ast_intf_magic_number then
    rewrite (iface : signature -> signature)
  else fail ()

let drop_ppx_context_str ~restore = function
  | {pstr_desc = Pstr_attribute
                   {attr_name = {Location.txt = "ocaml.ppx.context"};
                    attr_payload = a;
                    attr_loc = _}}
    :: items ->
      if restore then
        PpxContext.restore (PpxContext.get_fields a);
      items
  | items -> items

let drop_ppx_context_sig ~restore = function
  | {psig_desc = Psig_attribute
                   {attr_name = {Location.txt = "ocaml.ppx.context"};
                    attr_payload = a;
                    attr_loc = _}}
    :: items ->
      if restore then
        PpxContext.restore (PpxContext.get_fields a);
      items
  | items -> items

let add_ppx_context_str ~tool_name ast =
  Ast_helper.Str.attribute (ppx_context ~tool_name ()) :: ast

let add_ppx_context_sig ~tool_name ast =
  Ast_helper.Sig.attribute (ppx_context ~tool_name ()) :: ast


let apply ~source ~target mapper =
  apply_lazy ~source ~target (fun () -> mapper)

let run_main mapper =
  try
    let a = Sys.argv in
    let n = Array.length a in
    if n > 2 then
      let mapper () =
        try mapper (Array.to_list (Array.sub a 1 (n - 3)))
        with exn ->
          (* PR#6463 *)
          let f _ _ = raise exn in
          {default_mapper with structure = f; signature = f}
      in
      apply_lazy ~source:a.(n - 2) ~target:a.(n - 1) mapper
    else begin
      Printf.eprintf "Usage: %s [extra_args] <infile> <outfile>\n%!"
                     Sys.executable_name;
      exit 2
    end
  with exn ->
    prerr_endline (Printexc.to_string exn);
    exit 2

let register_function = ref (fun _name f -> run_main f)
let register name f = !register_function name f<|MERGE_RESOLUTION|>--- conflicted
+++ resolved
@@ -294,12 +294,7 @@
     | Psig_typesubst l ->
         type_subst ~loc (List.map (sub.type_declaration sub) l)
     | Psig_typext te -> type_extension ~loc (sub.type_extension sub te)
-<<<<<<< HEAD
-    | Psig_exception ed -> exception_ ~loc (sub.extension_constructor sub ed)
-=======
-    | Psig_effect ed -> effect_ ~loc (sub.effect_constructor sub ed)
     | Psig_exception ed -> exception_ ~loc (sub.type_exception sub ed)
->>>>>>> d658899e
     | Psig_module x -> module_ ~loc (sub.module_declaration sub x)
     | Psig_modsubst x -> mod_subst ~loc (sub.module_substitution sub x)
     | Psig_recmodule l ->
@@ -350,12 +345,7 @@
     | Pstr_primitive vd -> primitive ~loc (sub.value_description sub vd)
     | Pstr_type (rf, l) -> type_ ~loc rf (List.map (sub.type_declaration sub) l)
     | Pstr_typext te -> type_extension ~loc (sub.type_extension sub te)
-<<<<<<< HEAD
-    | Pstr_exception ed -> exception_ ~loc (sub.extension_constructor sub ed)
-=======
-    | Pstr_effect ed -> effect_ ~loc (sub.effect_constructor sub ed)
     | Pstr_exception ed -> exception_ ~loc (sub.type_exception sub ed)
->>>>>>> d658899e
     | Pstr_module x -> module_ ~loc (sub.module_binding sub x)
     | Pstr_recmodule l -> rec_module ~loc (List.map (sub.module_binding sub) l)
     | Pstr_modtype x -> modtype ~loc (sub.module_type_declaration sub x)
