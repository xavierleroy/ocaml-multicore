(**************************************************************************)
(*                                                                        *)
(*                                 OCaml                                  *)
(*                                                                        *)
(*              Damien Doligez, projet Para, INRIA Rocquencourt           *)
(*                                                                        *)
(*   Copyright 1999 Institut National de Recherche en Informatique et     *)
(*     en Automatique.                                                    *)
(*                                                                        *)
(*   All rights reserved.  This file is distributed under the terms of    *)
(*   the GNU Lesser General Public License version 2.1, with the          *)
(*   special exception on linking described in the file LICENSE.          *)
(*                                                                        *)
(**************************************************************************)

open Asttypes;;
open Format;;
open Lexing;;
open Location;;
open Parsetree;;

let fmt_position with_name f l =
  let fname = if with_name then l.pos_fname else "" in
  if l.pos_lnum = -1
  then fprintf f "%s[%d]" fname l.pos_cnum
  else fprintf f "%s[%d,%d+%d]" fname l.pos_lnum l.pos_bol
               (l.pos_cnum - l.pos_bol)
;;

let fmt_location f loc =
  let p_2nd_name = loc.loc_start.pos_fname <> loc.loc_end.pos_fname in
  fprintf f "(%a..%a)" (fmt_position true) loc.loc_start
                       (fmt_position p_2nd_name) loc.loc_end;
  if loc.loc_ghost then fprintf f " ghost";
;;

let rec fmt_longident_aux f x =
  match x with
  | Longident.Lident (s) -> fprintf f "%s" s;
  | Longident.Ldot (y, s) -> fprintf f "%a.%s" fmt_longident_aux y s;
  | Longident.Lapply (y, z) ->
      fprintf f "%a(%a)" fmt_longident_aux y fmt_longident_aux z;
;;

let fmt_longident f x = fprintf f "\"%a\"" fmt_longident_aux x;;

let fmt_longident_loc f (x : Longident.t loc) =
  fprintf f "\"%a\" %a" fmt_longident_aux x.txt fmt_location x.loc;
;;

let fmt_string_loc f (x : string loc) =
  fprintf f "\"%s\" %a" x.txt fmt_location x.loc;
;;

let fmt_str_opt_loc f (x : string option loc) =
  fprintf f "\"%s\" %a" (Option.value x.txt ~default:"_") fmt_location x.loc;
;;

let fmt_char_option f = function
  | None -> fprintf f "None"
  | Some c -> fprintf f "Some %c" c

let fmt_constant f x =
  match x with
  | Pconst_integer (i,m) -> fprintf f "PConst_int (%s,%a)" i fmt_char_option m;
  | Pconst_char (c) -> fprintf f "PConst_char %02x" (Char.code c);
  | Pconst_string (s, None) -> fprintf f "PConst_string(%S,None)" s;
  | Pconst_string (s, Some delim) ->
      fprintf f "PConst_string (%S,Some %S)" s delim;
  | Pconst_float (s,m) -> fprintf f "PConst_float (%s,%a)" s fmt_char_option m;
;;

let fmt_mutable_flag f x =
  match x with
  | Immutable -> fprintf f "Immutable";
  | Mutable -> fprintf f "Mutable";
;;

let fmt_virtual_flag f x =
  match x with
  | Virtual -> fprintf f "Virtual";
  | Concrete -> fprintf f "Concrete";
;;

let fmt_override_flag f x =
  match x with
  | Override -> fprintf f "Override";
  | Fresh -> fprintf f "Fresh";
;;

let fmt_closed_flag f x =
  match x with
  | Closed -> fprintf f "Closed"
  | Open -> fprintf f "Open"

let fmt_rec_flag f x =
  match x with
  | Nonrecursive -> fprintf f "Nonrec";
  | Recursive -> fprintf f "Rec";
;;

let fmt_direction_flag f x =
  match x with
  | Upto -> fprintf f "Up";
  | Downto -> fprintf f "Down";
;;

let fmt_private_flag f x =
  match x with
  | Public -> fprintf f "Public";
  | Private -> fprintf f "Private";
;;

let line i f s (*...*) =
  fprintf f "%s" (String.make ((2*i) mod 72) ' ');
  fprintf f s (*...*)
;;

let list i f ppf l =
  match l with
  | [] -> line i ppf "[]\n";
  | _ :: _ ->
     line i ppf "[\n";
     List.iter (f (i+1) ppf) l;
     line i ppf "]\n";
;;

let option i f ppf x =
  match x with
  | None -> line i ppf "None\n";
  | Some x ->
      line i ppf "Some\n";
      f (i+1) ppf x;
;;

let longident_loc i ppf li = line i ppf "%a\n" fmt_longident_loc li;;
let string i ppf s = line i ppf "\"%s\"\n" s;;
let string_loc i ppf s = line i ppf "%a\n" fmt_string_loc s;;
let str_opt_loc i ppf s = line i ppf "%a\n" fmt_str_opt_loc s;;
let arg_label i ppf = function
  | Nolabel -> line i ppf "Nolabel\n"
  | Optional s -> line i ppf "Optional \"%s\"\n" s
  | Labelled s -> line i ppf "Labelled \"%s\"\n" s
;;

let rec core_type i ppf x =
  line i ppf "core_type %a\n" fmt_location x.ptyp_loc;
  attributes i ppf x.ptyp_attributes;
  let i = i+1 in
  match x.ptyp_desc with
  | Ptyp_any -> line i ppf "Ptyp_any\n";
  | Ptyp_var (s) -> line i ppf "Ptyp_var %s\n" s;
  | Ptyp_arrow (l, ct1, ct2) ->
      line i ppf "Ptyp_arrow\n";
      arg_label i ppf l;
      core_type i ppf ct1;
      core_type i ppf ct2;
  | Ptyp_tuple l ->
      line i ppf "Ptyp_tuple\n";
      list i core_type ppf l;
  | Ptyp_constr (li, l) ->
      line i ppf "Ptyp_constr %a\n" fmt_longident_loc li;
      list i core_type ppf l;
  | Ptyp_variant (l, closed, low) ->
      line i ppf "Ptyp_variant closed=%a\n" fmt_closed_flag closed;
      list i label_x_bool_x_core_type_list ppf l;
      option i (fun i -> list i string) ppf low
  | Ptyp_object (l, c) ->
      line i ppf "Ptyp_object %a\n" fmt_closed_flag c;
      let i = i + 1 in
      List.iter (fun field ->
        match field.pof_desc with
          | Otag (l, t) ->
            line i ppf "method %s\n" l.txt;
            attributes i ppf field.pof_attributes;
            core_type (i + 1) ppf t
          | Oinherit ct ->
              line i ppf "Oinherit\n";
              core_type (i + 1) ppf ct
      ) l
  | Ptyp_class (li, l) ->
      line i ppf "Ptyp_class %a\n" fmt_longident_loc li;
      list i core_type ppf l
  | Ptyp_alias (ct, s) ->
      line i ppf "Ptyp_alias \"%s\"\n" s;
      core_type i ppf ct;
  | Ptyp_poly (sl, ct) ->
      line i ppf "Ptyp_poly%a\n"
        (fun ppf ->
           List.iter (fun x -> fprintf ppf " %a" Pprintast.tyvar x.txt)
        )
        sl;
      core_type i ppf ct;
  | Ptyp_package (s, l) ->
      line i ppf "Ptyp_package %a\n" fmt_longident_loc s;
      list i package_with ppf l;
  | Ptyp_extension (s, arg) ->
      line i ppf "Ptyp_extension \"%s\"\n" s.txt;
      payload i ppf arg

and package_with i ppf (s, t) =
  line i ppf "with type %a\n" fmt_longident_loc s;
  core_type i ppf t

and pattern i ppf x =
  line i ppf "pattern %a\n" fmt_location x.ppat_loc;
  attributes i ppf x.ppat_attributes;
  let i = i+1 in
  match x.ppat_desc with
  | Ppat_any -> line i ppf "Ppat_any\n";
  | Ppat_var (s) -> line i ppf "Ppat_var %a\n" fmt_string_loc s;
  | Ppat_alias (p, s) ->
      line i ppf "Ppat_alias %a\n" fmt_string_loc s;
      pattern i ppf p;
  | Ppat_constant (c) -> line i ppf "Ppat_constant %a\n" fmt_constant c;
  | Ppat_interval (c1, c2) ->
      line i ppf "Ppat_interval %a..%a\n" fmt_constant c1 fmt_constant c2;
  | Ppat_tuple (l) ->
      line i ppf "Ppat_tuple\n";
      list i pattern ppf l;
  | Ppat_construct (li, po) ->
      line i ppf "Ppat_construct %a\n" fmt_longident_loc li;
      option i pattern ppf po;
  | Ppat_variant (l, po) ->
      line i ppf "Ppat_variant \"%s\"\n" l;
      option i pattern ppf po;
  | Ppat_record (l, c) ->
      line i ppf "Ppat_record %a\n" fmt_closed_flag c;
      list i longident_x_pattern ppf l;
  | Ppat_array (l) ->
      line i ppf "Ppat_array\n";
      list i pattern ppf l;
  | Ppat_or (p1, p2) ->
      line i ppf "Ppat_or\n";
      pattern i ppf p1;
      pattern i ppf p2;
  | Ppat_lazy p ->
      line i ppf "Ppat_lazy\n";
      pattern i ppf p;
  | Ppat_constraint (p, ct) ->
      line i ppf "Ppat_constraint\n";
      pattern i ppf p;
      core_type i ppf ct;
  | Ppat_type (li) ->
      line i ppf "Ppat_type\n";
      longident_loc i ppf li
  | Ppat_unpack s ->
      line i ppf "Ppat_unpack %a\n" fmt_str_opt_loc s;
  | Ppat_exception p ->
      line i ppf "Ppat_exception\n";
      pattern i ppf p
  | Ppat_open (m,p) ->
      line i ppf "Ppat_open \"%a\"\n" fmt_longident_loc m;
      pattern i ppf p
  | Ppat_extension (s, arg) ->
      line i ppf "Ppat_extension \"%s\"\n" s.txt;
      payload i ppf arg

and expression i ppf x =
  line i ppf "expression %a\n" fmt_location x.pexp_loc;
  attributes i ppf x.pexp_attributes;
  let i = i+1 in
  match x.pexp_desc with
  | Pexp_ident (li) -> line i ppf "Pexp_ident %a\n" fmt_longident_loc li;
  | Pexp_constant (c) -> line i ppf "Pexp_constant %a\n" fmt_constant c;
  | Pexp_let (rf, l, e) ->
      line i ppf "Pexp_let %a\n" fmt_rec_flag rf;
      list i value_binding ppf l;
      expression i ppf e;
  | Pexp_function l ->
      line i ppf "Pexp_function\n";
      list i case ppf l;
  | Pexp_fun (l, eo, p, e) ->
      line i ppf "Pexp_fun\n";
      arg_label i ppf l;
      option i expression ppf eo;
      pattern i ppf p;
      expression i ppf e;
  | Pexp_apply (e, l) ->
      line i ppf "Pexp_apply\n";
      expression i ppf e;
      list i label_x_expression ppf l;
  | Pexp_match (e, l) ->
      line i ppf "Pexp_match\n";
      expression i ppf e;
      list i case ppf l;
  | Pexp_try (e, l) ->
      line i ppf "Pexp_try\n";
      expression i ppf e;
      list i case ppf l;
  | Pexp_tuple (l) ->
      line i ppf "Pexp_tuple\n";
      list i expression ppf l;
  | Pexp_construct (li, eo) ->
      line i ppf "Pexp_construct %a\n" fmt_longident_loc li;
      option i expression ppf eo;
  | Pexp_variant (l, eo) ->
      line i ppf "Pexp_variant \"%s\"\n" l;
      option i expression ppf eo;
  | Pexp_record (l, eo) ->
      line i ppf "Pexp_record\n";
      list i longident_x_expression ppf l;
      option i expression ppf eo;
  | Pexp_field (e, li) ->
      line i ppf "Pexp_field\n";
      expression i ppf e;
      longident_loc i ppf li;
  | Pexp_setfield (e1, li, e2) ->
      line i ppf "Pexp_setfield\n";
      expression i ppf e1;
      longident_loc i ppf li;
      expression i ppf e2;
  | Pexp_array (l) ->
      line i ppf "Pexp_array\n";
      list i expression ppf l;
  | Pexp_ifthenelse (e1, e2, eo) ->
      line i ppf "Pexp_ifthenelse\n";
      expression i ppf e1;
      expression i ppf e2;
      option i expression ppf eo;
  | Pexp_sequence (e1, e2) ->
      line i ppf "Pexp_sequence\n";
      expression i ppf e1;
      expression i ppf e2;
  | Pexp_while (e1, e2) ->
      line i ppf "Pexp_while\n";
      expression i ppf e1;
      expression i ppf e2;
  | Pexp_for (p, e1, e2, df, e3) ->
      line i ppf "Pexp_for %a\n" fmt_direction_flag df;
      pattern i ppf p;
      expression i ppf e1;
      expression i ppf e2;
      expression i ppf e3;
  | Pexp_constraint (e, ct) ->
      line i ppf "Pexp_constraint\n";
      expression i ppf e;
      core_type i ppf ct;
  | Pexp_coerce (e, cto1, cto2) ->
      line i ppf "Pexp_coerce\n";
      expression i ppf e;
      option i core_type ppf cto1;
      core_type i ppf cto2;
  | Pexp_send (e, s) ->
      line i ppf "Pexp_send \"%s\"\n" s.txt;
      expression i ppf e;
  | Pexp_new (li) -> line i ppf "Pexp_new %a\n" fmt_longident_loc li;
  | Pexp_setinstvar (s, e) ->
      line i ppf "Pexp_setinstvar %a\n" fmt_string_loc s;
      expression i ppf e;
  | Pexp_override (l) ->
      line i ppf "Pexp_override\n";
      list i string_x_expression ppf l;
  | Pexp_letmodule (s, me, e) ->
      line i ppf "Pexp_letmodule %a\n" fmt_str_opt_loc s;
      module_expr i ppf me;
      expression i ppf e;
  | Pexp_letexception (cd, e) ->
      line i ppf "Pexp_letexception\n";
      extension_constructor i ppf cd;
      expression i ppf e;
  | Pexp_assert (e) ->
      line i ppf "Pexp_assert\n";
      expression i ppf e;
  | Pexp_lazy (e) ->
      line i ppf "Pexp_lazy\n";
      expression i ppf e;
  | Pexp_poly (e, cto) ->
      line i ppf "Pexp_poly\n";
      expression i ppf e;
      option i core_type ppf cto;
  | Pexp_object s ->
      line i ppf "Pexp_object\n";
      class_structure i ppf s
  | Pexp_newtype (s, e) ->
      line i ppf "Pexp_newtype \"%s\"\n" s.txt;
      expression i ppf e
  | Pexp_pack me ->
      line i ppf "Pexp_pack\n";
      module_expr i ppf me
  | Pexp_open (o, e) ->
      line i ppf "Pexp_open %a\n" fmt_override_flag o.popen_override;
      module_expr i ppf o.popen_expr;
      expression i ppf e
  | Pexp_letop {let_; ands; body} ->
      line i ppf "Pexp_letop\n";
      binding_op i ppf let_;
      list i binding_op ppf ands;
      expression i ppf body
  | Pexp_extension (s, arg) ->
      line i ppf "Pexp_extension \"%s\"\n" s.txt;
      payload i ppf arg
  | Pexp_unreachable ->
      line i ppf "Pexp_unreachable"

and value_description i ppf x =
  line i ppf "value_description %a %a\n" fmt_string_loc
       x.pval_name fmt_location x.pval_loc;
  attributes i ppf x.pval_attributes;
  core_type (i+1) ppf x.pval_type;
  list (i+1) string ppf x.pval_prim

and type_parameter i ppf (x, _variance) = core_type i ppf x

and type_declaration i ppf x =
  line i ppf "type_declaration %a %a\n" fmt_string_loc x.ptype_name
       fmt_location x.ptype_loc;
  attributes i ppf x.ptype_attributes;
  let i = i+1 in
  line i ppf "ptype_params =\n";
  list (i+1) type_parameter ppf x.ptype_params;
  line i ppf "ptype_cstrs =\n";
  list (i+1) core_type_x_core_type_x_location ppf x.ptype_cstrs;
  line i ppf "ptype_kind =\n";
  type_kind (i+1) ppf x.ptype_kind;
  line i ppf "ptype_private = %a\n" fmt_private_flag x.ptype_private;
  line i ppf "ptype_manifest =\n";
  option (i+1) core_type ppf x.ptype_manifest

and attribute i ppf k a =
  line i ppf "%s \"%s\"\n" k a.attr_name.txt;
  payload i ppf a.attr_payload;

and attributes i ppf l =
  let i = i + 1 in
  List.iter (fun a ->
    line i ppf "attribute \"%s\"\n" a.attr_name.txt;
    payload (i + 1) ppf a.attr_payload;
  ) l;

and payload i ppf = function
  | PStr x -> structure i ppf x
  | PSig x -> signature i ppf x
  | PTyp x -> core_type i ppf x
  | PPat (x, None) -> pattern i ppf x
  | PPat (x, Some g) ->
    pattern i ppf x;
    line i ppf "<when>\n";
    expression (i + 1) ppf g


and type_kind i ppf x =
  match x with
  | Ptype_abstract ->
      line i ppf "Ptype_abstract\n"
  | Ptype_variant l ->
      line i ppf "Ptype_variant\n";
      list (i+1) constructor_decl ppf l;
  | Ptype_record l ->
      line i ppf "Ptype_record\n";
      list (i+1) label_decl ppf l;
  | Ptype_open ->
      line i ppf "Ptype_open\n";

and type_extension i ppf x =
  line i ppf "type_extension\n";
  attributes i ppf x.ptyext_attributes;
  let i = i+1 in
  line i ppf "ptyext_path = %a\n" fmt_longident_loc x.ptyext_path;
  line i ppf "ptyext_params =\n";
  list (i+1) type_parameter ppf x.ptyext_params;
  line i ppf "ptyext_constructors =\n";
  list (i+1) extension_constructor ppf x.ptyext_constructors;
  line i ppf "ptyext_private = %a\n" fmt_private_flag x.ptyext_private;

and type_exception i ppf x =
  line i ppf "type_exception\n";
  attributes i ppf x.ptyexn_attributes;
  let i = i+1 in
  line i ppf "ptyext_constructor =\n";
  let i = i+1 in
  extension_constructor i ppf x.ptyexn_constructor

and extension_constructor i ppf x =
  line i ppf "extension_constructor %a\n" fmt_location x.pext_loc;
  attributes i ppf x.pext_attributes;
  let i = i + 1 in
  line i ppf "pext_name = \"%s\"\n" x.pext_name.txt;
  line i ppf "pext_kind =\n";
  extension_constructor_kind (i + 1) ppf x.pext_kind;

and extension_constructor_kind i ppf x =
  match x with
      Pext_decl(a, r) ->
        line i ppf "Pext_decl\n";
        constructor_arguments (i+1) ppf a;
        option (i+1) core_type ppf r;
    | Pext_rebind li ->
        line i ppf "Pext_rebind\n";
        line (i+1) ppf "%a\n" fmt_longident_loc li;

and class_type i ppf x =
  line i ppf "class_type %a\n" fmt_location x.pcty_loc;
  attributes i ppf x.pcty_attributes;
  let i = i+1 in
  match x.pcty_desc with
  | Pcty_constr (li, l) ->
      line i ppf "Pcty_constr %a\n" fmt_longident_loc li;
      list i core_type ppf l;
  | Pcty_signature (cs) ->
      line i ppf "Pcty_signature\n";
      class_signature i ppf cs;
  | Pcty_arrow (l, co, cl) ->
      line i ppf "Pcty_arrow\n";
      arg_label i ppf l;
      core_type i ppf co;
      class_type i ppf cl;
  | Pcty_extension (s, arg) ->
      line i ppf "Pcty_extension \"%s\"\n" s.txt;
      payload i ppf arg
  | Pcty_open (o, e) ->
      line i ppf "Pcty_open %a %a\n" fmt_override_flag o.popen_override
        fmt_longident_loc o.popen_expr;
      class_type i ppf e

and class_signature i ppf cs =
  line i ppf "class_signature\n";
  core_type (i+1) ppf cs.pcsig_self;
  list (i+1) class_type_field ppf cs.pcsig_fields;

and class_type_field i ppf x =
  line i ppf "class_type_field %a\n" fmt_location x.pctf_loc;
  let i = i+1 in
  attributes i ppf x.pctf_attributes;
  match x.pctf_desc with
  | Pctf_inherit (ct) ->
      line i ppf "Pctf_inherit\n";
      class_type i ppf ct;
  | Pctf_val (s, mf, vf, ct) ->
      line i ppf "Pctf_val \"%s\" %a %a\n" s.txt fmt_mutable_flag mf
           fmt_virtual_flag vf;
      core_type (i+1) ppf ct;
  | Pctf_method (s, pf, vf, ct) ->
      line i ppf "Pctf_method \"%s\" %a %a\n" s.txt fmt_private_flag pf
           fmt_virtual_flag vf;
      core_type (i+1) ppf ct;
  | Pctf_constraint (ct1, ct2) ->
      line i ppf "Pctf_constraint\n";
      core_type (i+1) ppf ct1;
      core_type (i+1) ppf ct2;
  | Pctf_attribute a ->
      attribute i ppf "Pctf_attribute" a
  | Pctf_extension (s, arg) ->
      line i ppf "Pctf_extension \"%s\"\n" s.txt;
     payload i ppf arg

and class_description i ppf x =
  line i ppf "class_description %a\n" fmt_location x.pci_loc;
  attributes i ppf x.pci_attributes;
  let i = i+1 in
  line i ppf "pci_virt = %a\n" fmt_virtual_flag x.pci_virt;
  line i ppf "pci_params =\n";
  list (i+1) type_parameter ppf x.pci_params;
  line i ppf "pci_name = %a\n" fmt_string_loc x.pci_name;
  line i ppf "pci_expr =\n";
  class_type (i+1) ppf x.pci_expr;

and class_type_declaration i ppf x =
  line i ppf "class_type_declaration %a\n" fmt_location x.pci_loc;
  attributes i ppf x.pci_attributes;
  let i = i+1 in
  line i ppf "pci_virt = %a\n" fmt_virtual_flag x.pci_virt;
  line i ppf "pci_params =\n";
  list (i+1) type_parameter ppf x.pci_params;
  line i ppf "pci_name = %a\n" fmt_string_loc x.pci_name;
  line i ppf "pci_expr =\n";
  class_type (i+1) ppf x.pci_expr;

and class_expr i ppf x =
  line i ppf "class_expr %a\n" fmt_location x.pcl_loc;
  attributes i ppf x.pcl_attributes;
  let i = i+1 in
  match x.pcl_desc with
  | Pcl_constr (li, l) ->
      line i ppf "Pcl_constr %a\n" fmt_longident_loc li;
      list i core_type ppf l;
  | Pcl_structure (cs) ->
      line i ppf "Pcl_structure\n";
      class_structure i ppf cs;
  | Pcl_fun (l, eo, p, e) ->
      line i ppf "Pcl_fun\n";
      arg_label i ppf l;
      option i expression ppf eo;
      pattern i ppf p;
      class_expr i ppf e;
  | Pcl_apply (ce, l) ->
      line i ppf "Pcl_apply\n";
      class_expr i ppf ce;
      list i label_x_expression ppf l;
  | Pcl_let (rf, l, ce) ->
      line i ppf "Pcl_let %a\n" fmt_rec_flag rf;
      list i value_binding ppf l;
      class_expr i ppf ce;
  | Pcl_constraint (ce, ct) ->
      line i ppf "Pcl_constraint\n";
      class_expr i ppf ce;
      class_type i ppf ct;
  | Pcl_extension (s, arg) ->
      line i ppf "Pcl_extension \"%s\"\n" s.txt;
      payload i ppf arg
  | Pcl_open (o, e) ->
      line i ppf "Pcl_open %a %a\n" fmt_override_flag o.popen_override
        fmt_longident_loc o.popen_expr;
      class_expr i ppf e

and class_structure i ppf { pcstr_self = p; pcstr_fields = l } =
  line i ppf "class_structure\n";
  pattern (i+1) ppf p;
  list (i+1) class_field ppf l;

and class_field i ppf x =
  line i ppf "class_field %a\n" fmt_location x.pcf_loc;
  let i = i + 1 in
  attributes i ppf x.pcf_attributes;
  match x.pcf_desc with
  | Pcf_inherit (ovf, ce, so) ->
      line i ppf "Pcf_inherit %a\n" fmt_override_flag ovf;
      class_expr (i+1) ppf ce;
      option (i+1) string_loc ppf so;
  | Pcf_val (s, mf, k) ->
      line i ppf "Pcf_val %a\n" fmt_mutable_flag mf;
      line (i+1) ppf "%a\n" fmt_string_loc s;
      class_field_kind (i+1) ppf k
  | Pcf_method (s, pf, k) ->
      line i ppf "Pcf_method %a\n" fmt_private_flag pf;
      line (i+1) ppf "%a\n" fmt_string_loc s;
      class_field_kind (i+1) ppf k
  | Pcf_constraint (ct1, ct2) ->
      line i ppf "Pcf_constraint\n";
      core_type (i+1) ppf ct1;
      core_type (i+1) ppf ct2;
  | Pcf_initializer (e) ->
      line i ppf "Pcf_initializer\n";
      expression (i+1) ppf e;
  | Pcf_attribute a ->
      attribute i ppf "Pcf_attribute" a
  | Pcf_extension (s, arg) ->
      line i ppf "Pcf_extension \"%s\"\n" s.txt;
      payload i ppf arg

and class_field_kind i ppf = function
  | Cfk_concrete (o, e) ->
      line i ppf "Concrete %a\n" fmt_override_flag o;
      expression i ppf e
  | Cfk_virtual t ->
      line i ppf "Virtual\n";
      core_type i ppf t

and class_declaration i ppf x =
  line i ppf "class_declaration %a\n" fmt_location x.pci_loc;
  attributes i ppf x.pci_attributes;
  let i = i+1 in
  line i ppf "pci_virt = %a\n" fmt_virtual_flag x.pci_virt;
  line i ppf "pci_params =\n";
  list (i+1) type_parameter ppf x.pci_params;
  line i ppf "pci_name = %a\n" fmt_string_loc x.pci_name;
  line i ppf "pci_expr =\n";
  class_expr (i+1) ppf x.pci_expr;

and module_type i ppf x =
  line i ppf "module_type %a\n" fmt_location x.pmty_loc;
  attributes i ppf x.pmty_attributes;
  let i = i+1 in
  match x.pmty_desc with
  | Pmty_ident li -> line i ppf "Pmty_ident %a\n" fmt_longident_loc li;
  | Pmty_alias li -> line i ppf "Pmty_alias %a\n" fmt_longident_loc li;
  | Pmty_signature (s) ->
      line i ppf "Pmty_signature\n";
      signature i ppf s;
  | Pmty_functor (Unit, mt2) ->
      line i ppf "Pmty_functor ()\n";
      module_type i ppf mt2;
  | Pmty_functor (Named (s, mt1), mt2) ->
      line i ppf "Pmty_functor %a\n" fmt_str_opt_loc s;
      module_type i ppf mt1;
      module_type i ppf mt2;
  | Pmty_with (mt, l) ->
      line i ppf "Pmty_with\n";
      module_type i ppf mt;
      list i with_constraint ppf l;
  | Pmty_typeof m ->
      line i ppf "Pmty_typeof\n";
      module_expr i ppf m;
  | Pmty_extension (s, arg) ->
      line i ppf "Pmod_extension \"%s\"\n" s.txt;
      payload i ppf arg

and signature i ppf x = list i signature_item ppf x

and signature_item i ppf x =
  line i ppf "signature_item %a\n" fmt_location x.psig_loc;
  let i = i+1 in
  match x.psig_desc with
  | Psig_value vd ->
      line i ppf "Psig_value\n";
      value_description i ppf vd;
  | Psig_type (rf, l) ->
      line i ppf "Psig_type %a\n" fmt_rec_flag rf;
      list i type_declaration ppf l;
  | Psig_typesubst l ->
      line i ppf "Psig_typesubst\n";
      list i type_declaration ppf l;
  | Psig_typext te ->
      line i ppf "Psig_typext\n";
      type_extension i ppf te
<<<<<<< HEAD
  | Psig_exception ext ->
      line i ppf "Psig_exception\n";
      extension_constructor i ppf ext;
=======
  | Psig_effect ext ->
      line i ppf "Psig_effect\n";
      effect_constructor i ppf ext;
  | Psig_exception te ->
      line i ppf "Psig_exception\n";
      type_exception i ppf te
>>>>>>> d658899e
  | Psig_module pmd ->
      line i ppf "Psig_module %a\n" fmt_str_opt_loc pmd.pmd_name;
      attributes i ppf pmd.pmd_attributes;
      module_type i ppf pmd.pmd_type
  | Psig_modsubst pms ->
      line i ppf "Psig_modsubst %a = %a\n"
        fmt_string_loc pms.pms_name
        fmt_longident_loc pms.pms_manifest;
      attributes i ppf pms.pms_attributes;
  | Psig_recmodule decls ->
      line i ppf "Psig_recmodule\n";
      list i module_declaration ppf decls;
  | Psig_modtype x ->
      line i ppf "Psig_modtype %a\n" fmt_string_loc x.pmtd_name;
      attributes i ppf x.pmtd_attributes;
      modtype_declaration i ppf x.pmtd_type
  | Psig_open od ->
      line i ppf "Psig_open %a %a\n" fmt_override_flag od.popen_override
        fmt_longident_loc od.popen_expr;
      attributes i ppf od.popen_attributes
  | Psig_include incl ->
      line i ppf "Psig_include\n";
      module_type i ppf incl.pincl_mod;
      attributes i ppf incl.pincl_attributes
  | Psig_class (l) ->
      line i ppf "Psig_class\n";
      list i class_description ppf l;
  | Psig_class_type (l) ->
      line i ppf "Psig_class_type\n";
      list i class_type_declaration ppf l;
  | Psig_extension ((s, arg), attrs) ->
      line i ppf "Psig_extension \"%s\"\n" s.txt;
      attributes i ppf attrs;
      payload i ppf arg
  | Psig_attribute a ->
      attribute i ppf "Psig_attribute" a

and modtype_declaration i ppf = function
  | None -> line i ppf "#abstract"
  | Some mt -> module_type (i+1) ppf mt

and with_constraint i ppf x =
  match x with
  | Pwith_type (lid, td) ->
      line i ppf "Pwith_type %a\n" fmt_longident_loc lid;
      type_declaration (i+1) ppf td;
  | Pwith_typesubst (lid, td) ->
      line i ppf "Pwith_typesubst %a\n" fmt_longident_loc lid;
      type_declaration (i+1) ppf td;
  | Pwith_module (lid1, lid2) ->
      line i ppf "Pwith_module %a = %a\n"
        fmt_longident_loc lid1
        fmt_longident_loc lid2;
  | Pwith_modsubst (lid1, lid2) ->
      line i ppf "Pwith_modsubst %a = %a\n"
        fmt_longident_loc lid1
        fmt_longident_loc lid2;

and module_expr i ppf x =
  line i ppf "module_expr %a\n" fmt_location x.pmod_loc;
  attributes i ppf x.pmod_attributes;
  let i = i+1 in
  match x.pmod_desc with
  | Pmod_ident (li) -> line i ppf "Pmod_ident %a\n" fmt_longident_loc li;
  | Pmod_structure (s) ->
      line i ppf "Pmod_structure\n";
      structure i ppf s;
  | Pmod_functor (Unit, me) ->
      line i ppf "Pmod_functor ()\n";
      module_expr i ppf me;
  | Pmod_functor (Named (s, mt), me) ->
      line i ppf "Pmod_functor %a\n" fmt_str_opt_loc s;
      module_type i ppf mt;
      module_expr i ppf me;
  | Pmod_apply (me1, me2) ->
      line i ppf "Pmod_apply\n";
      module_expr i ppf me1;
      module_expr i ppf me2;
  | Pmod_constraint (me, mt) ->
      line i ppf "Pmod_constraint\n";
      module_expr i ppf me;
      module_type i ppf mt;
  | Pmod_unpack (e) ->
      line i ppf "Pmod_unpack\n";
      expression i ppf e;
  | Pmod_extension (s, arg) ->
      line i ppf "Pmod_extension \"%s\"\n" s.txt;
      payload i ppf arg

and structure i ppf x = list i structure_item ppf x

and structure_item i ppf x =
  line i ppf "structure_item %a\n" fmt_location x.pstr_loc;
  let i = i+1 in
  match x.pstr_desc with
  | Pstr_eval (e, attrs) ->
      line i ppf "Pstr_eval\n";
      attributes i ppf attrs;
      expression i ppf e;
  | Pstr_value (rf, l) ->
      line i ppf "Pstr_value %a\n" fmt_rec_flag rf;
      list i value_binding ppf l;
  | Pstr_primitive vd ->
      line i ppf "Pstr_primitive\n";
      value_description i ppf vd;
  | Pstr_type (rf, l) ->
      line i ppf "Pstr_type %a\n" fmt_rec_flag rf;
      list i type_declaration ppf l;
  | Pstr_typext te ->
      line i ppf "Pstr_typext\n";
      type_extension i ppf te
<<<<<<< HEAD
  | Pstr_exception ext ->
      line i ppf "Pstr_exception\n";
      extension_constructor i ppf ext;
=======
  | Pstr_effect ext ->
      line i ppf "Pstr_effect\n";
      effect_constructor i ppf ext;
  | Pstr_exception te ->
      line i ppf "Pstr_exception\n";
      type_exception i ppf te
>>>>>>> d658899e
  | Pstr_module x ->
      line i ppf "Pstr_module\n";
      module_binding i ppf x
  | Pstr_recmodule bindings ->
      line i ppf "Pstr_recmodule\n";
      list i module_binding ppf bindings;
  | Pstr_modtype x ->
      line i ppf "Pstr_modtype %a\n" fmt_string_loc x.pmtd_name;
      attributes i ppf x.pmtd_attributes;
      modtype_declaration i ppf x.pmtd_type
  | Pstr_open od ->
      line i ppf "Pstr_open %a\n" fmt_override_flag od.popen_override;
      module_expr i ppf od.popen_expr;
      attributes i ppf od.popen_attributes
  | Pstr_class (l) ->
      line i ppf "Pstr_class\n";
      list i class_declaration ppf l;
  | Pstr_class_type (l) ->
      line i ppf "Pstr_class_type\n";
      list i class_type_declaration ppf l;
  | Pstr_include incl ->
      line i ppf "Pstr_include";
      attributes i ppf incl.pincl_attributes;
      module_expr i ppf incl.pincl_mod
  | Pstr_extension ((s, arg), attrs) ->
      line i ppf "Pstr_extension \"%s\"\n" s.txt;
      attributes i ppf attrs;
      payload i ppf arg
  | Pstr_attribute a ->
      attribute i ppf "Pstr_attribute" a

and module_declaration i ppf pmd =
  str_opt_loc i ppf pmd.pmd_name;
  attributes i ppf pmd.pmd_attributes;
  module_type (i+1) ppf pmd.pmd_type;

and module_binding i ppf x =
  str_opt_loc i ppf x.pmb_name;
  attributes i ppf x.pmb_attributes;
  module_expr (i+1) ppf x.pmb_expr

and core_type_x_core_type_x_location i ppf (ct1, ct2, l) =
  line i ppf "<constraint> %a\n" fmt_location l;
  core_type (i+1) ppf ct1;
  core_type (i+1) ppf ct2;

and constructor_decl i ppf
                     {pcd_name; pcd_args; pcd_res; pcd_loc; pcd_attributes} =
  line i ppf "%a\n" fmt_location pcd_loc;
  line (i+1) ppf "%a\n" fmt_string_loc pcd_name;
  attributes i ppf pcd_attributes;
  constructor_arguments (i+1) ppf pcd_args;
  option (i+1) core_type ppf pcd_res

and constructor_arguments i ppf = function
  | Pcstr_tuple l -> list i core_type ppf l
  | Pcstr_record l -> list i label_decl ppf l

and label_decl i ppf {pld_name; pld_mutable; pld_type; pld_loc; pld_attributes}=
  line i ppf "%a\n" fmt_location pld_loc;
  attributes i ppf pld_attributes;
  line (i+1) ppf "%a\n" fmt_mutable_flag pld_mutable;
  line (i+1) ppf "%a" fmt_string_loc pld_name;
  core_type (i+1) ppf pld_type

and longident_x_pattern i ppf (li, p) =
  line i ppf "%a\n" fmt_longident_loc li;
  pattern (i+1) ppf p;

and case i ppf {pc_lhs; pc_guard; pc_rhs} =
  line i ppf "<case>\n";
  pattern (i+1) ppf pc_lhs;
  begin match pc_guard with
  | None -> ()
  | Some g -> line (i+1) ppf "<when>\n"; expression (i + 2) ppf g
  end;
  expression (i+1) ppf pc_rhs;

and value_binding i ppf x =
  line i ppf "<def>\n";
  attributes (i+1) ppf x.pvb_attributes;
  pattern (i+1) ppf x.pvb_pat;
  expression (i+1) ppf x.pvb_expr

and binding_op i ppf x =
  line i ppf "<binding_op> %a %a"
    fmt_string_loc x.pbop_op fmt_location x.pbop_loc;
  pattern (i+1) ppf x.pbop_pat;
  expression (i+1) ppf x.pbop_exp;

and string_x_expression i ppf (s, e) =
  line i ppf "<override> %a\n" fmt_string_loc s;
  expression (i+1) ppf e;

and longident_x_expression i ppf (li, e) =
  line i ppf "%a\n" fmt_longident_loc li;
  expression (i+1) ppf e;

and label_x_expression i ppf (l,e) =
  line i ppf "<arg>\n";
  arg_label i ppf l;
  expression (i+1) ppf e;

and label_x_bool_x_core_type_list i ppf x =
  match x.prf_desc with
    Rtag (l, b, ctl) ->
      line i ppf "Rtag \"%s\" %s\n" l.txt (string_of_bool b);
      attributes (i+1) ppf x.prf_attributes;
      list (i+1) core_type ppf ctl
  | Rinherit (ct) ->
      line i ppf "Rinherit\n";
      core_type (i+1) ppf ct
;;

let rec toplevel_phrase i ppf x =
  match x with
  | Ptop_def (s) ->
      line i ppf "Ptop_def\n";
      structure (i+1) ppf s;
  | Ptop_dir {pdir_name; pdir_arg; _} ->
      line i ppf "Ptop_dir \"%s\"\n" pdir_name.txt;
      match pdir_arg with
      | None -> ()
      | Some da -> directive_argument i ppf da;

and directive_argument i ppf x =
  match x.pdira_desc with
  | Pdir_string (s) -> line i ppf "Pdir_string \"%s\"\n" s;
  | Pdir_int (n, None) -> line i ppf "Pdir_int %s\n" n;
  | Pdir_int (n, Some m) -> line i ppf "Pdir_int %s%c\n" n m;
  | Pdir_ident (li) -> line i ppf "Pdir_ident %a\n" fmt_longident li;
  | Pdir_bool (b) -> line i ppf "Pdir_bool %s\n" (string_of_bool b);
;;

let interface ppf x = list 0 signature_item ppf x;;

let implementation ppf x = list 0 structure_item ppf x;;

let top_phrase ppf x = toplevel_phrase 0 ppf x;;<|MERGE_RESOLUTION|>--- conflicted
+++ resolved
@@ -703,18 +703,9 @@
   | Psig_typext te ->
       line i ppf "Psig_typext\n";
       type_extension i ppf te
-<<<<<<< HEAD
-  | Psig_exception ext ->
-      line i ppf "Psig_exception\n";
-      extension_constructor i ppf ext;
-=======
-  | Psig_effect ext ->
-      line i ppf "Psig_effect\n";
-      effect_constructor i ppf ext;
   | Psig_exception te ->
       line i ppf "Psig_exception\n";
       type_exception i ppf te
->>>>>>> d658899e
   | Psig_module pmd ->
       line i ppf "Psig_module %a\n" fmt_str_opt_loc pmd.pmd_name;
       attributes i ppf pmd.pmd_attributes;
@@ -826,18 +817,9 @@
   | Pstr_typext te ->
       line i ppf "Pstr_typext\n";
       type_extension i ppf te
-<<<<<<< HEAD
-  | Pstr_exception ext ->
-      line i ppf "Pstr_exception\n";
-      extension_constructor i ppf ext;
-=======
-  | Pstr_effect ext ->
-      line i ppf "Pstr_effect\n";
-      effect_constructor i ppf ext;
   | Pstr_exception te ->
       line i ppf "Pstr_exception\n";
       type_exception i ppf te
->>>>>>> d658899e
   | Pstr_module x ->
       line i ppf "Pstr_module\n";
       module_binding i ppf x
