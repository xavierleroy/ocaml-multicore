<<<<<<< HEAD
4.04.0+dev2-2016-04-27
=======
4.03.1+dev0-2016-04-25
>>>>>>> 2449d2fc

# The version string is the first line of this file.
# It must be in the format described in stdlib/sys.mli<|MERGE_RESOLUTION|>--- conflicted
+++ resolved
@@ -1,8 +1,4 @@
-<<<<<<< HEAD
-4.04.0+dev2-2016-04-27
-=======
-4.03.1+dev0-2016-04-25
->>>>>>> 2449d2fc
+4.04.0+dev3-2016-07-07
 
 # The version string is the first line of this file.
 # It must be in the format described in stdlib/sys.mli