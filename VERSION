--- conflicted
+++ resolved
@@ -1,8 +1,4 @@
-<<<<<<< HEAD
-4.08.0+multicore_dev1
-=======
-4.08.0+dev2-2019-01-18
->>>>>>> 0a208da3
+4.08.0+multicore_dev2
 
 # The version string is the first line of this file.
 # It must be in the format described in stdlib/sys.mli