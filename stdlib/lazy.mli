--- conflicted
+++ resolved
@@ -63,19 +63,11 @@
 (* val force : 'a t -> 'a  *)
 external force : 'a t -> 'a = "%lazy_force"
 (** [force x] forces the suspension [x] and returns its result.
-<<<<<<< HEAD
-    If [x] has already been forced, [Lazy.force x] returns the
-    same value again without recomputing it.  If it raised an exception,
-    the same exception is raised again.
-    Raise {!Undefined} if the forcing of [x] tries to force [x] itself
-    recursively, or if [x] is concurrently forced by another domain.
-=======
    If [x] has already been forced, [Lazy.force x] returns the
    same value again without recomputing it.  If it raised an exception,
    the same exception is raised again.
    @raise Undefined if the forcing of [x] tries to force [x] itself
-   recursively.
->>>>>>> c4851b0f
+   recursively, or if [x] is concurrently forced by another domain.
 *)
 
 val try_force : 'a t -> 'a option
@@ -87,8 +79,7 @@
 (** [force_val x] forces the suspension [x] and returns its
     result.  If [x] has already been forced, [force_val x]
     returns the same value again without recomputing it.
-<<<<<<< HEAD
-    Raise {!Undefined} if the forcing of [x] tries to force [x] itself
+    @raise Undefined if the forcing of [x] tries to force [x] itself
     recursively, or if [x] is concurrently forced by another domain.
     If the computation of [x] raises an exception, it is unspecified
     whether [force_val x] raises the same exception or {!Undefined}. *)
@@ -97,14 +88,6 @@
 (** [try_force_val x] behaves similarly to [Some (force_val x)],
     except that it returns immediately with [None] if [x] is already
     being forced concurrently by another domain. *)
-=======
-
-    If the computation of [x] raises an exception, it is unspecified
-    whether [force_val x] raises the same exception or {!Undefined}.
-    @raise Undefined if the forcing of [x] tries to force [x] itself
-    recursively.
-*)
->>>>>>> c4851b0f
 
 val from_fun : (unit -> 'a) -> 'a t
 (** [from_fun f] is the same as [lazy (f ())] but slightly more efficient.
