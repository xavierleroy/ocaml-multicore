--- conflicted
+++ resolved
@@ -1,13 +1,8 @@
 [
   structure_item (stop_after_typing_impl.ml[13,365+0]..stop_after_typing_impl.ml[13,365+37])
     Tstr_primitive
-<<<<<<< HEAD
-    value_description apply/82 (stop_after_typing_impl.ml[13,349+0]..stop_after_typing_impl.ml[13,349+37])
-      core_type (stop_after_typing_impl.ml[13,349+16]..stop_after_typing_impl.ml[13,349+26])
-=======
     value_description apply (stop_after_typing_impl.ml[13,365+0]..stop_after_typing_impl.ml[13,365+37])
       core_type (stop_after_typing_impl.ml[13,365+16]..stop_after_typing_impl.ml[13,365+26])
->>>>>>> c20fc10a
         Ttyp_arrow
         Nolabel
         core_type (stop_after_typing_impl.ml[13,365+16]..stop_after_typing_impl.ml[13,365+19])
