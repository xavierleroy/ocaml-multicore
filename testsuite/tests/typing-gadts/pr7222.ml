--- conflicted
+++ resolved
@@ -38,9 +38,5 @@
 9 |   let Cons(Elt dim, _) = sh in ()
           ^^^^^^^^^^^^^^^^
 Error: This pattern matches values of type ('a -> $0 -> nil) t
-<<<<<<< HEAD
-       but a pattern was expected which matches values of type 'b
-=======
->>>>>>> 4c130cae
        The type constructor $0 would escape its scope
 |}];;